--- conflicted
+++ resolved
@@ -87,27 +87,9 @@
 	defer mapper.UnmapAllPorts()
 
 	// Open staking port
-<<<<<<< HEAD
-	port, err := mapper.Map("TCP", Config.StakingLocalPort, stakingPortName)
-	if !Config.StakingIP.Ip().IsPrivate() {
-		if err == nil {
-			// The port was mapped and the ip is on a public network, the node
-			// should be able to be connected to peers on this public network.
-			Config.StakingIP.UpdatePort(port)
-		} else {
-			// The port mapping errored, however it is possible the node is
-			// connected directly to a public network.
-			log.Warn("NAT traversal has failed. Unless the node is connected directly to a public network, the node will be able to connect to less nodes.")
-		}
-	} else {
-		// The reported IP is private, so this node will not be discoverable.
-		log.Warn("NAT traversal has failed. The node will be able to connect to less nodes.")
-	}
-=======
 	// we want for NAT Traversal to have the external port (Config.StakingIP.Port) to connect to our
 	// internal listening port (Config.InternalStakingPort) which should be the same in most cases.
-	mapper.Map("TCP", Config.InternalStakingPort, Config.StakingIP.Port, stakingPortName)
->>>>>>> 850c5533
+	mapper.Map("TCP", Config.InternalStakingPort, Config.StakingIP.Ip().Port, stakingPortName)
 
 	// Open the HTTP port iff the HTTP server is not listening on localhost
 	if Config.HTTPHost != "127.0.0.1" && Config.HTTPHost != "localhost" {
