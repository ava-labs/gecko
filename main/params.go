--- conflicted
+++ resolved
@@ -266,19 +266,11 @@
 		return
 	}
 
-<<<<<<< HEAD
 	Config.StakingIP = utils.NewDynamicIPDesc(
 		ip,
 		uint16(*consensusPort),
 	)
-	Config.StakingLocalPort = uint16(*consensusPort)
-=======
-	Config.StakingIP = utils.IPDesc{
-		IP:   ip,
-		Port: uint16(*consensusPort),
-	}
 	Config.InternalStakingPort = uint16(*internalStakingPort)
->>>>>>> 850c5533
 
 	defaultBootstrapIPs, defaultBootstrapIDs := genesis.SampleBeacons(networkID, 5)
 
