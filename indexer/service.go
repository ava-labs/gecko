package indexer

import (
	"net/http"
	"time"

	"github.com/ava-labs/avalanchego/ids"
	"github.com/ava-labs/avalanchego/utils/formatting"
	"github.com/ava-labs/avalanchego/utils/json"
)

type service struct {
	Index
}

type FormattedContainer struct {
	ID        string              `json:"id"`
	Bytes     string              `json:"bytes"`
	Timestamp time.Time           `json:"timestamp"`
	Encoding  formatting.Encoding `json:"encoding"`
}

func newFormattedContainer(c Container, enc formatting.Encoding) (FormattedContainer, error) {
	fc := FormattedContainer{
		Encoding: enc,
	}
	idStr, err := formatting.Encode(enc, c.ID[:])
	if err != nil {
		return fc, err
	}
	fc.ID = idStr
	bytesStr, err := formatting.Encode(enc, c.Bytes)
	if err != nil {
		return fc, err
	}
<<<<<<< HEAD
	fc.Timestamp = time.Unix(c.Timestamp, 0).UTC()
=======
	fc.Timestamp = time.Unix(c.Timestamp, 0)
>>>>>>> cbde9b1f
	fc.Bytes = bytesStr
	return fc, nil
}

type GetLastAcceptedArgs struct {
	ChainID  string              `json:"chainID"`
	Encoding formatting.Encoding `json:"encoding"`
}

func (s *service) GetLastAccepted(_ *http.Request, args *GetLastAcceptedArgs, reply *FormattedContainer) error {
	container, err := s.Index.GetLastAccepted()
	if err != nil {
		return err
	}

	*reply, err = newFormattedContainer(container, args.Encoding)
	return err
}

type GetContainer struct {
	ChainID  string              `json:"chainID"`
	Index    json.Uint64         `json:"index"`
	Encoding formatting.Encoding `json:"encoding"`
}

func (s *service) GetContainerByIndex(_ *http.Request, args *GetContainer, reply *FormattedContainer) error {
	container, err := s.Index.GetContainerByIndex(uint64(args.Index))
	if err != nil {
		return err
	}

	*reply, err = newFormattedContainer(container, args.Encoding)
	return err
}

type GetContainerRange struct {
	ChainID    string              `json:"chainID"`
	StartIndex json.Uint64         `json:"startIndex"`
	NumToFetch json.Uint64         `json:"numToFetch"`
	Encoding   formatting.Encoding `json:"encoding"`
}

// GetContainerRange returns the transactions at index [startIndex], [startIndex+1], ... , [startIndex+n-1]
// If [n] == 0, returns an empty response (i.e. null).
// If [startIndex] > the last accepted index, returns an error (unless the above apply.)
// If [n] > [maxFetchedByRange], returns an error.
// If we run out of transactions, returns the ones fetched before running out.
func (s *service) GetContainerRange(r *http.Request, args *GetContainerRange, reply *[]FormattedContainer) error {
	containers, err := s.Index.GetContainerRange(uint64(args.StartIndex), uint64(args.NumToFetch))
	if err != nil {
		return err
	}

	formattedContainers := make([]FormattedContainer, len(containers))
	for i, container := range containers {
		formattedContainers[i], err = newFormattedContainer(container, args.Encoding)
		if err != nil {
			return err
		}
	}

	*reply = formattedContainers
	return nil
}

type GetIndexArgs struct {
	ChainID     string              `json:"chainID"`
	ContainerID ids.ID              `json:"containerID"`
	Encoding    formatting.Encoding `json:"encoding"`
}

type GetIndexResponse struct {
	Index json.Uint64 `json:"index"`
}

func (s *service) GetIndex(r *http.Request, args *GetIndexArgs, reply *GetIndexResponse) error {
	index, err := s.Index.GetIndex(args.ContainerID)
	reply.Index = json.Uint64(index)
	return err
}

func (s *service) IsAccepted(r *http.Request, args *GetIndexArgs, reply *bool) error {
	_, err := s.Index.GetIndex(args.ContainerID)
	*reply = err == nil
	return nil
}

func (s *service) GetContainerByID(r *http.Request, args *GetIndexArgs, reply *FormattedContainer) error {
	container, err := s.Index.GetContainerByID(args.ContainerID)
	if err != nil {
		return err
	}

	*reply, err = newFormattedContainer(container, args.Encoding)
	return err
}<|MERGE_RESOLUTION|>--- conflicted
+++ resolved
@@ -33,11 +33,7 @@
 	if err != nil {
 		return fc, err
 	}
-<<<<<<< HEAD
-	fc.Timestamp = time.Unix(c.Timestamp, 0).UTC()
-=======
 	fc.Timestamp = time.Unix(c.Timestamp, 0)
->>>>>>> cbde9b1f
 	fc.Bytes = bytesStr
 	return fc, nil
 }
