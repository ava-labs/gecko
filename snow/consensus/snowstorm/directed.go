--- conflicted
+++ resolved
@@ -121,30 +121,13 @@
 func (dg *Directed) IsVirtuous(tx choices.Decidable) (bool, error) {
 	// If the tx is currently processing, we should just return if it is
 	// registered as rogue or not.
-<<<<<<< HEAD
 	if node, exists := dg.txs[tx.ID().Key()]; exists {
 		return !node.rogue, nil
-=======
-	if node, exists := dg.txs[txID.Key()]; exists {
-		return !node.rogue
-	}
-
-	// The tx isn't processing, so we need to check to see if it conflicts with
-	// any of the other txs that are currently processing.
-	for _, utxoID := range tx.InputIDs() {
-		if _, exists := dg.utxos[utxoID.Key()]; exists {
-			// A currently processing tx names the same input as the provided
-			// tx, so the provided tx would be rogue.
-			return false
-		}
->>>>>>> 4bc36811
-	}
-
+	}
 	return dg.conflicts.IsVirtuous(tx)
 }
 
 // Conflicts implements the Consensus interface
-<<<<<<< HEAD
 func (dg *Directed) Conflicts(tx choices.Decidable) (ids.Set, error) {
 	if node, exists := dg.txs[tx.ID().Key()]; exists {
 		// If the tx is currently processing, the conflicting txs are just the
@@ -155,25 +138,6 @@
 			conflicts = make(ids.Set, numConflicts)
 			conflicts.Union(node.ins)
 			conflicts.Union(node.outs)
-=======
-func (dg *Directed) Conflicts(tx Tx) ids.Set {
-	var conflicts ids.Set
-	if node, exists := dg.txs[tx.ID().Key()]; exists {
-		// If the tx is currently processing, the conflicting txs are just the
-		// union of the inbound conflicts and the outbound conflicts.
-		// Only bother to call Union, which will do a memory allocation, if ins or outs are non-empty.
-		if node.ins.Len() > 0 || node.outs.Len() > 0 {
-			conflicts.Union(node.ins)
-			conflicts.Union(node.outs)
-		}
-	} else {
-		// If the tx isn't currently processing, the conflicting txs are the
-		// union of all the txs that spend an input that this tx spends.
-		for _, inputID := range tx.InputIDs() {
-			if spends, exists := dg.utxos[inputID.Key()]; exists {
-				conflicts.Union(spends)
-			}
->>>>>>> 4bc36811
 		}
 		return conflicts, nil
 	}
@@ -192,7 +156,6 @@
 	return conflicts, nil
 }
 
-<<<<<<< HEAD
 // Issued implements the Consensus interface
 func (dg *Directed) Issued(tx choices.Decidable) bool {
 	// If the tx is either Accepted or Rejected, then it must have been issued
@@ -205,17 +168,6 @@
 	_, ok := dg.txs[tx.ID().Key()]
 	return ok
 }
-=======
-	// For each UTXO consumed by the tx:
-	// * Add edges between this tx and txs that consume this UTXO
-	// * Mark this tx as attempting to consume this UTXO
-	for _, inputID := range tx.InputIDs() {
-		inputIDKey := inputID.Key()
-
-		// Get the set of txs that are currently processing that also consume
-		// this UTXO
-		spenders := dg.utxos[inputIDKey]
->>>>>>> 4bc36811
 
 // Add implements the Consensus interface
 func (dg *Directed) Add(tx choices.Decidable) error {
@@ -224,7 +176,6 @@
 		return nil
 	}
 
-<<<<<<< HEAD
 	txID := tx.ID()
 	txNode := &directedTx{tx: tx}
 
@@ -235,18 +186,6 @@
 
 	// Notify the metrics that this transaction is being issued.
 	dg.metrics.Issued(txID)
-=======
-		// Update txs conflicting with tx to account for its issuance
-		for conflictIDKey := range spenders {
-
-			// Get the node that contains this conflicting tx
-			conflict := dg.txs[conflictIDKey]
-
-			// This conflicting tx can't be virtuous anymore. So, we attempt to
-			// remove it from all of the virtuous sets.
-			delete(dg.virtuous, conflictIDKey)
-			delete(dg.virtuousVoting, conflictIDKey)
->>>>>>> 4bc36811
 
 	for _, conflict := range conflicts {
 		conflictID := conflict.ID()
@@ -262,14 +201,9 @@
 		txNode.outs.Add(conflictID)
 		txNode.rogue = true
 
-<<<<<<< HEAD
 		conflictNode := dg.txs[conflictID.Key()]
 		conflictNode.ins.Add(txID)
 		conflictNode.rogue = true
-=======
-		// Because this isn't a pointer, we should re-map the set.
-		dg.utxos[inputIDKey] = spenders
->>>>>>> 4bc36811
 	}
 
 	if !txNode.rogue {
@@ -303,20 +237,10 @@
 	// or if a tx was accepted.
 	changed := false
 
-<<<<<<< HEAD
 	// Update the confidence values based on the provided votes.
 	for txKey := range metThreshold {
 		// Get the node this tx represents
 		txNode, exist := dg.txs[txKey]
-=======
-	// We only want to iterate over txs that received alpha votes
-	votes.SetThreshold(dg.params.Alpha)
-	// Get the set of IDs that meet this alpha threshold
-	metThreshold := votes.Threshold()
-	for txIDKey := range metThreshold {
-		// Get the node this tx represents
-		txNode, exist := dg.txs[txIDKey]
->>>>>>> 4bc36811
 		if !exist {
 			// This tx may have already been decided because of tx dependencies.
 			// If this is the case, we can just drop the vote.
@@ -326,20 +250,11 @@
 		// Update the confidence values.
 		txNode.RecordSuccessfulPoll(dg.currentVote)
 
-<<<<<<< HEAD
 		txID := ids.NewID(txKey)
-
-		dg.ctx.Log.Verbo("Updated tx, %q, to have consensus state: %s",
-			txID, &txNode.snowball)
 
 		// If the tx can be accepted, then we should notify the conflict manager
 		// to defer its acceptance until its dependencies are decided. If this
 		// tx was already marked to be accepted, we shouldn't register it again.
-=======
-		// If the tx should be accepted, then we should defer its acceptance
-		// until its dependencies are decided. If this tx was already marked to
-		// be accepted, we shouldn't register it again.
->>>>>>> 4bc36811
 		if !txNode.pendingAccept &&
 			txNode.Finalized(dg.params.BetaVirtuous, dg.params.BetaRogue) {
 			// Mark that this tx is pending acceptance so acceptance is only
@@ -389,23 +304,8 @@
 		for _, toAccept := range acceptable {
 			toAcceptID := toAccept.ID()
 
-<<<<<<< HEAD
 			// We can remove the accepted tx from the graph.
 			delete(dg.txs, toAcceptID.Key())
-=======
-// accept the named txID and remove it from the graph
-func (dg *Directed) accept(txID ids.ID) error {
-	txKey := txID.Key()
-	txNode := dg.txs[txKey]
-	// We are accepting the tx, so we should remove the node from the graph.
-	delete(dg.txs, txKey)
-
-	// This tx is consuming all the UTXOs from its inputs, so we can prune them
-	// all from memory
-	for _, inputID := range txNode.tx.InputIDs() {
-		delete(dg.utxos, inputID.Key())
-	}
->>>>>>> 4bc36811
 
 			// This tx is now accepted, so it shouldn't be part of the virtuous
 			// set or the preferred set. Its status as Accepted implies these
@@ -413,52 +313,12 @@
 			dg.virtuous.Remove(toAcceptID)
 			dg.preferences.Remove(toAcceptID)
 
-<<<<<<< HEAD
 			// Update the metrics to account for this transaction's acceptance
 			dg.metrics.Accepted(toAcceptID)
 
 			// Accept the transaction
 			if err := toAccept.Accept(); err != nil {
 				return false, err
-=======
-	// Reject all the txs that conflicted with this tx.
-	if err := dg.reject(txNode.ins); err != nil {
-		return err
-	}
-	// While it is typically true that a tx this is being accepted is preferred,
-	// it is possible for this to not be the case. So this is handled for
-	// completeness.
-	if err := dg.reject(txNode.outs); err != nil {
-		return err
-	}
-	return dg.acceptTx(txNode.tx)
-}
-
-// reject all the named txIDs and remove them from the graph
-func (dg *Directed) reject(conflictIDs ids.Set) error {
-	for conflictKey := range conflictIDs {
-		conflict := dg.txs[conflictKey]
-		// This tx is no longer an option for consuming the UTXOs from its
-		// inputs, so we should remove their reference to this tx.
-		for _, inputID := range conflict.tx.InputIDs() {
-			inputIDKey := inputID.Key()
-			txIDs, exists := dg.utxos[inputIDKey]
-			if !exists {
-				// This UTXO may no longer exist because it was removed due to
-				// the acceptance of a tx. If that is the case, there is nothing
-				// left to remove from memory.
-				continue
-			}
-			delete(txIDs, conflictKey)
-			if txIDs.Len() == 0 {
-				// If this tx was the last tx consuming this UTXO, we should
-				// prune the UTXO from memory entirely.
-				delete(dg.utxos, inputIDKey)
-			} else {
-				// If this UTXO still has txs consuming it, then we should make
-				// sure this update is written back to the UTXOs map.
-				dg.utxos[inputIDKey] = txIDs
->>>>>>> 4bc36811
 			}
 		}
 		for _, toReject := range rejectable {
@@ -473,22 +333,12 @@
 			// is preferred, it is handled for completion.
 			dg.preferences.Remove(toRejectID)
 
-<<<<<<< HEAD
 			// remove the edge between this node and all its neighbors
 			dg.removeConflict(toRejectID, toRejectNode.ins)
 			dg.removeConflict(toRejectID, toRejectNode.outs)
 
 			// Update the metrics to account for this transaction's rejection
 			dg.metrics.Rejected(toRejectID)
-=======
-		// While it's statistically unlikely that something being rejected is
-		// preferred, it is handled for completion.
-		delete(dg.preferences, conflictKey)
-
-		// remove the edge between this node and all its neighbors
-		dg.removeConflict(conflictKey, conflict.ins)
-		dg.removeConflict(conflictKey, conflict.outs)
->>>>>>> 4bc36811
 
 			// Reject the transaction
 			if err := toReject.Reject(); err != nil {
@@ -496,44 +346,19 @@
 			}
 		}
 
-<<<<<<< HEAD
 		// If a status has been changed. We must perform a second iteration
 		shouldWork = len(acceptable)+len(rejectable) > 0
 
 		// If a status has been changed. So the frontiers must be recalculated.
 		changed = changed || shouldWork
-=======
-// redirectEdges attempts to turn outbound edges into inbound edges if the
-// preferences have changed
-func (dg *Directed) redirectEdges(tx *directedTx) bool {
-	changed := false
-	for conflictIDKey := range tx.outs {
-		changed = dg.redirectEdge(tx, ids.NewID(conflictIDKey)) || changed
-	}
-	return changed
-}
-
-// Change the direction of this edge if needed. Returns true if the direction
-// was switched.
-// TODO replace
-func (dg *Directed) redirectEdge(txNode *directedTx, conflictID ids.ID) bool {
-	conflict := dg.txs[conflictID.Key()]
-	if txNode.numSuccessfulPolls <= conflict.numSuccessfulPolls {
-		return false
->>>>>>> 4bc36811
 	}
 	return changed, nil
 }
 
-<<<<<<< HEAD
 func (dg *Directed) removeConflict(txID ids.ID, neighborIDs ids.Set) {
+	txKey := txID.Key()
 	for neighborKey := range neighborIDs {
 		neighbor, exists := dg.txs[neighborKey]
-=======
-func (dg *Directed) removeConflict(txIDKey [32]byte, neighborIDs ids.Set) {
-	for neighborIDKey := range neighborIDs {
-		neighbor, exists := dg.txs[neighborIDKey]
->>>>>>> 4bc36811
 		if !exists {
 			// If the neighbor doesn't exist, they may have already been
 			// rejected, so this mapping can be skipped.
@@ -541,13 +366,12 @@
 		}
 
 		// Remove any edge to this tx.
-		delete(neighbor.ins, txIDKey)
-		delete(neighbor.outs, txIDKey)
+		delete(neighbor.ins, txKey)
+		delete(neighbor.outs, txKey)
 
 		if neighbor.outs.Len() == 0 {
 			// If this tx should now be preferred, make sure its status is
 			// updated.
-<<<<<<< HEAD
 			dg.preferences.Add(ids.NewID(neighborKey))
 		}
 	}
@@ -561,9 +385,6 @@
 			txID:               txNode.tx.ID(),
 			numSuccessfulPolls: txNode.numSuccessfulPolls,
 			confidence:         txNode.Confidence(dg.currentVote),
-=======
-			dg.preferences.Add(ids.NewID(neighborIDKey))
->>>>>>> 4bc36811
 		}
 		i++
 	}
