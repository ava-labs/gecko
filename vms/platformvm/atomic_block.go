// (c) 2019-2020, Ava Labs, Inc. All rights reserved.
// See the file LICENSE for licensing terms.

package platformvm

import (
	"errors"
	"reflect"

	"github.com/ava-labs/gecko/database"
	"github.com/ava-labs/gecko/database/versiondb"
	"github.com/ava-labs/gecko/ids"
	"github.com/ava-labs/gecko/snow/choices"
	"github.com/ava-labs/gecko/vms/components/core"
)

var (
	errConflictingParentTxs = errors.New("block contains a transaction that conflicts with a transaction in a parent block")
)

// AtomicTx is an operation that can be decided without being proposed, but must have special control over database commitment
type AtomicTx interface {
	initialize(vm *VM) error

	ID() ids.ID

	Bytes() []byte

	// UTXOs this tx consumes
	InputUTXOs() ids.Set

	// Attempt to verify this transaction with the provided state. The provided
	// database can be modified arbitrarily.
	SemanticVerify(database.Database) error

	SyntacticVerify() error

	Accept(database.Batch) error

	Reject() error
}

// AtomicBlock being accepted results in the transaction contained in the
// block to be accepted and committed to the chain.
type AtomicBlock struct {
	CommonDecisionBlock `serialize:"true"`

	Tx AtomicTx `serialize:"true"`

	inputs ids.Set
}

// initialize this block
func (ab *AtomicBlock) initialize(vm *VM, bytes []byte) error {
	if err := ab.CommonDecisionBlock.initialize(vm, bytes); err != nil {
<<<<<<< HEAD
		return err
	}

	if err := ab.Tx.initialize(vm); err != nil {
		return err
	}

	if err := ab.Tx.SyntacticVerify(); err != nil {
		return err
	}

	txType := reflect.TypeOf(ab.Tx)
	status, err := vm.getTxStatus(vm.DB, ab.Tx.ID(), txType.String())
	if err != nil {
=======
>>>>>>> f7efc0c6
		return err
	}
	if status == choices.Unknown {
		genTx := &GenericTx{
			Tx: &ab.Tx,
		}
		if err := vm.putTx(vm.DB, ab.Tx.ID(), txType.String(), genTx); err != nil {
			return err
		}
		if err := vm.putTxStatus(vm.DB, ab.Tx.ID(), txType.String(), choices.Processing); err != nil {
			return err
		}
		if err := vm.DB.Commit(); err != nil {
			return err
		}
	}
	return nil
}

// Reject implements the snowman.Block interface
func (ab *AtomicBlock) conflicts(s ids.Set) bool {
	if ab.Status() == choices.Accepted {
		return false
	}
	if ab.inputs.Overlaps(s) {
		return true
	}
	return ab.parentBlock().conflicts(s)
}

// Verify this block performs a valid state transition.
//
// The parent block must be a proposal
//
// This function also sets onAcceptDB database if the verification passes.
func (ab *AtomicBlock) Verify() error {
	parentBlock := ab.parentBlock()

	ab.inputs = ab.Tx.InputUTXOs()

	if parentBlock.conflicts(ab.inputs) {
		return errConflictingParentTxs
	}

	// AtomicBlock is not a modifier on a proposal block, so its parent must be
	// a decision.
	parent, ok := parentBlock.(decision)
	if !ok {
		return errInvalidBlockType
	}

	pdb := parent.onAccept()

	ab.onAcceptDB = versiondb.New(pdb)
	if err := ab.Tx.SemanticVerify(ab.onAcceptDB); err != nil {
		return err
	}

	ab.vm.currentBlocks[ab.ID().Key()] = ab
	ab.parentBlock().addChild(ab)
	return nil
}

// Accept implements the snowman.Block interface
func (ab *AtomicBlock) Accept() {
	ab.vm.Ctx.Log.Verbo("Accepting block with ID %s", ab.ID())

	ab.CommonBlock.Accept()

	// Update the state of the chain in the database
	if err := ab.onAcceptDB.Commit(); err != nil {
		ab.vm.Ctx.Log.Error("unable to commit onAcceptDB")
	}

	batch, err := ab.vm.DB.CommitBatch()
	if err != nil {
		ab.vm.Ctx.Log.Fatal("unable to commit vm's DB")
	}
	defer ab.vm.DB.Abort()

	if err := ab.Tx.Accept(batch); err != nil {
		ab.vm.Ctx.Log.Error("unable to atomically commit block")
	}

	for _, child := range ab.children {
		child.setBaseDatabase(ab.vm.DB)
	}
	if ab.onAcceptFunc != nil {
		ab.onAcceptFunc()
	}

	ab.free()
}

func (ab *AtomicBlock) Reject() {
	ab.vm.Ctx.Log.Verbo("Rejecting block with ID %s", ab.ID())

	ab.CommonBlock.Reject()

	if err := ab.Tx.Reject(); err != nil {
		ab.vm.Ctx.Log.Error("unable to reject tx")
	}
}

// newAtomicBlock returns a new *AtomicBlock where the block's parent, a
// decision block, has ID [parentID].
func (vm *VM) newAtomicBlock(parentID ids.ID, tx AtomicTx) (*AtomicBlock, error) {
	ab := &AtomicBlock{
		CommonDecisionBlock: CommonDecisionBlock{CommonBlock: CommonBlock{
			Block: core.NewBlock(parentID),
			vm:    vm,
		}},
		Tx: tx,
	}

	// We serialize this block as a Block so that it can be deserialized into a
	// Block
	blk := Block(ab)
	bytes, err := Codec.Marshal(&blk)
	if err != nil {
		return nil, err
	}
	ab.Block.Initialize(bytes, vm.SnowmanVM)
	return ab, nil
}<|MERGE_RESOLUTION|>--- conflicted
+++ resolved
@@ -53,7 +53,6 @@
 // initialize this block
 func (ab *AtomicBlock) initialize(vm *VM, bytes []byte) error {
 	if err := ab.CommonDecisionBlock.initialize(vm, bytes); err != nil {
-<<<<<<< HEAD
 		return err
 	}
 
@@ -68,8 +67,6 @@
 	txType := reflect.TypeOf(ab.Tx)
 	status, err := vm.getTxStatus(vm.DB, ab.Tx.ID(), txType.String())
 	if err != nil {
-=======
->>>>>>> f7efc0c6
 		return err
 	}
 	if status == choices.Unknown {
