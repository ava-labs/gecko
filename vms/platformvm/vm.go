// (c) 2019-2020, Ava Labs, Inc. All rights reserved.
// See the file LICENSE for licensing terms.

package platformvm

import (
<<<<<<< HEAD
=======
	"bytes"
	"container/heap"
>>>>>>> 464fd18d
	"errors"
	"fmt"
	"math"
	"time"

	"github.com/ava-labs/gecko/cache"
	"github.com/ava-labs/gecko/chains"
	"github.com/ava-labs/gecko/database"
	"github.com/ava-labs/gecko/database/versiondb"
	"github.com/ava-labs/gecko/ids"
	"github.com/ava-labs/gecko/snow"
	"github.com/ava-labs/gecko/snow/consensus/snowman"
	"github.com/ava-labs/gecko/snow/engine/common"
	"github.com/ava-labs/gecko/snow/validators"
	"github.com/ava-labs/gecko/utils/codec"
	"github.com/ava-labs/gecko/utils/constants"
	"github.com/ava-labs/gecko/utils/crypto"
	"github.com/ava-labs/gecko/utils/formatting"
	"github.com/ava-labs/gecko/utils/hashing"
	"github.com/ava-labs/gecko/utils/logging"
	"github.com/ava-labs/gecko/utils/timer"
	"github.com/ava-labs/gecko/utils/wrappers"
	"github.com/ava-labs/gecko/vms/components/avax"
	"github.com/ava-labs/gecko/vms/components/core"
	"github.com/ava-labs/gecko/vms/secp256k1fx"

	safemath "github.com/ava-labs/gecko/utils/math"
)

const (
	// For putting/getting values from state
	validatorsTypeID uint64 = iota
	chainsTypeID
	blockTypeID
	subnetsTypeID
	utxoTypeID
	utxoSetTypeID
	txTypeID
	statusTypeID

	// Delta is the synchrony bound used for safe decision making
	Delta = 10 * time.Second

	// BatchSize is the number of decision transaction to place into a block
	BatchSize = 30

	// NumberOfShares is the number of shares that a delegator is
	// rewarded
	NumberOfShares = 1000000

	// TODO: Turn these constants into governable parameters

	// InflationRate is the inflation rate from staking
	// TODO: make inflation rate non-zero
	InflationRate = 1.00

	// MinimumStakingDuration is the shortest amount of time a staker can bond
	// their funds for.
	MinimumStakingDuration = 24 * time.Hour

	// MaximumStakingDuration is the longest amount of time a staker can bond
	// their funds for.
	MaximumStakingDuration = 365 * 24 * time.Hour

	droppedTxCacheSize = 50

	maxUTXOsToFetch = 1024
)

var (
	// taken from https://stackoverflow.com/questions/25065055/what-is-the-maximum-time-time-in-go/32620397#32620397
	maxTime = time.Unix(1<<63-62135596801, 0) // 0 is used because we drop the nano-seconds

	timestampKey         = ids.NewID([32]byte{'t', 'i', 'm', 'e'})
	currentValidatorsKey = ids.NewID([32]byte{'c', 'u', 'r', 'r', 'e', 'n', 't'})
	pendingValidatorsKey = ids.NewID([32]byte{'p', 'e', 'n', 'd', 'i', 'n', 'g'})
	chainsKey            = ids.NewID([32]byte{'c', 'h', 'a', 'i', 'n', 's'})
	subnetsKey           = ids.NewID([32]byte{'s', 'u', 'b', 'n', 'e', 't', 's'})
)

var (
	errEndOfTime                = errors.New("program time is suspiciously far in the future. Either this codebase was way more successful than expected, or a critical error has occurred")
	errTimeTooAdvanced          = errors.New("this is proposing a time too far in the future")
	errNoPendingBlocks          = errors.New("no pending blocks")
	errUnsupportedFXs           = errors.New("unsupported feature extensions")
	errRegisteringType          = errors.New("error registering type with database")
	errMissingBlock             = errors.New("missing block")
	errInvalidLastAcceptedBlock = errors.New("last accepted block must be a decision block")
	errInvalidAddress           = errors.New("invalid address")
	errInvalidAddressSeperator  = errors.New("invalid address seperator")
	errInvalidAddressPrefix     = errors.New("invalid address prefix")
	errInvalidAddressSuffix     = errors.New("invalid address suffix")
	errEmptyAddressPrefix       = errors.New("empty address prefix")
	errEmptyAddressSuffix       = errors.New("empty address suffix")
	errInvalidID                = errors.New("invalid ID")
	errDSCantValidate           = errors.New("new blockchain can't be validated by default Subnet")
)

// Codec does serialization and deserialization
var Codec codec.Codec

func init() {
	Codec = codec.NewDefault()

	errs := wrappers.Errs{}
	errs.Add(
		Codec.RegisterType(&ProposalBlock{}),
		Codec.RegisterType(&Abort{}),
		Codec.RegisterType(&Commit{}),
		Codec.RegisterType(&StandardBlock{}),
		Codec.RegisterType(&AtomicBlock{}),

		// The Fx is registered here because this is the same place it is
		// registered in the AVM. This ensures that the typeIDs match up for
		// utxos in shared memory.
		Codec.RegisterType(&secp256k1fx.TransferInput{}),
		Codec.RegisterType(&secp256k1fx.MintOutput{}),
		Codec.RegisterType(&secp256k1fx.TransferOutput{}),
		Codec.RegisterType(&secp256k1fx.MintOperation{}),
		Codec.RegisterType(&secp256k1fx.Credential{}),
		Codec.RegisterType(&secp256k1fx.Input{}),
		Codec.RegisterType(&secp256k1fx.OutputOwners{}),

		Codec.RegisterType(&UnsignedAddDefaultSubnetValidatorTx{}),
		Codec.RegisterType(&UnsignedAddNonDefaultSubnetValidatorTx{}),
		Codec.RegisterType(&UnsignedAddDefaultSubnetDelegatorTx{}),

		Codec.RegisterType(&UnsignedCreateChainTx{}),
		Codec.RegisterType(&UnsignedCreateSubnetTx{}),

		Codec.RegisterType(&UnsignedImportTx{}),
		Codec.RegisterType(&UnsignedExportTx{}),

		Codec.RegisterType(&UnsignedAdvanceTimeTx{}),
		Codec.RegisterType(&UnsignedRewardValidatorTx{}),

		Codec.RegisterType(&StakeableLockIn{}),
		Codec.RegisterType(&StakeableLockOut{}),
	)
	if errs.Errored() {
		panic(errs.Err)
	}
}

// VM implements the snowman.ChainVM interface
type VM struct {
	*core.SnowmanVM

	// Node's validator manager
	// Maps Subnets --> nodes in the Subnet
	validators validators.Manager

	// true if the node is being run with staking enabled
	stakingEnabled bool

	// The node's chain manager
	chainManager chains.Manager

	fx    Fx
	codec codec.Codec

	// Used to create and use keys.
	factory crypto.FactorySECP256K1R

	// Used to get time. Useful for faking time during tests.
	clock timer.Clock

	// Key: block ID
	// Value: the block
	currentBlocks map[[32]byte]Block

	// Transactions that have not been put into blocks yet
	unissuedProposalTxs *EventHeap
	unissuedDecisionTxs []*Tx
	unissuedAtomicTxs   []*Tx

	// Tx fee burned by a transaction
	txFee uint64

	// The minimum amount of tokens one must bond to be a staker
	minStake uint64

	// This timer goes off when it is time for the next validator to add/leave the validator set
	// When it goes off resetTimer() is called, triggering creation of a new block
	timer *timer.Timer

	// Contains the IDs of transactions recently dropped because they failed verification.
	// These txs may be re-issued and put into accepted blocks, so check the database
	// to see if it was later committed/aborted before reporting that it's dropped
	droppedTxCache cache.LRU

	// Bootstrapped remembers if this chain has finished bootstrapping or not
	bootstrapped bool
}

// Initialize this blockchain.
// [vm.ChainManager] and [vm.Validators] must be set before this function is called.
func (vm *VM) Initialize(
	ctx *snow.Context,
	db database.Database,
	genesisBytes []byte,
	msgs chan<- common.Message,
	_ []*common.Fx,
) error {
	ctx.Log.Verbo("initializing platform chain")
	// Initialize the inner VM, which has a lot of boiler-plate logic
	vm.SnowmanVM = &core.SnowmanVM{}
	if err := vm.SnowmanVM.Initialize(ctx, db, vm.unmarshalBlockFunc, msgs); err != nil {
		return err
	}
	vm.fx = &secp256k1fx.Fx{}

	vm.codec = codec.NewDefault()
	if err := vm.fx.Initialize(vm); err != nil {
		return err
	}
	vm.codec = Codec

	vm.droppedTxCache = cache.LRU{Size: droppedTxCacheSize}

	// Register this VM's types with the database so we can get/put structs to/from it
	vm.registerDBTypes()

	// If the database is empty, create the platform chain anew using
	// the provided genesis state
	if !vm.DBInitialized() {
		genesis := &Genesis{}
		if err := Codec.Unmarshal(genesisBytes, genesis); err != nil {
			return err
		}
		if err := genesis.Initialize(); err != nil {
			return err
		}

		// Persist UTXOs that exist at genesis
		for _, utxo := range genesis.UTXOs {
			if err := vm.putUTXO(vm.DB, utxo); err != nil {
				return err
			}
		}

		validators := &EventHeap{
			SortByStartTime: false,
			Txs:             genesis.Validators,
		}
		heap.Init(validators)

		// Persist default subnet validator set at genesis
		if err := vm.putCurrentValidators(vm.DB, validators, constants.DefaultSubnetID); err != nil {
			return err
		}

		// Persist the subnets that exist at genesis (none do)
		if err := vm.putSubnets(vm.DB, []*Tx{}); err != nil {
			return fmt.Errorf("error putting genesis subnets: %v", err)
		}

		// Ensure all chains that the genesis bytes say to create
		// have the right network ID
		filteredChains := []*Tx{}
		for _, chain := range genesis.Chains {
			unsignedChain, ok := chain.UnsignedTx.(*UnsignedCreateChainTx)
			if !ok {
				vm.Ctx.Log.Warn("invalid tx type in genesis chains")
				continue
			}
			if unsignedChain.NetworkID != vm.Ctx.NetworkID {
				vm.Ctx.Log.Warn("chain has networkID %d, expected %d", unsignedChain.NetworkID, vm.Ctx.NetworkID)
				continue
			}
			filteredChains = append(filteredChains, chain)
		}

		// Persist the chains that exist at genesis
		if err := vm.putChains(vm.DB, filteredChains); err != nil {
			return err
		}

		// Persist the platform chain's timestamp at genesis
		time := time.Unix(int64(genesis.Timestamp), 0)
		if err := vm.State.PutTime(vm.DB, timestampKey, time); err != nil {
			return err
		}

		// There are no pending stakers at genesis
		if err := vm.putPendingValidators(vm.DB, &EventHeap{SortByStartTime: true}, constants.DefaultSubnetID); err != nil {
			return err
		}

		// Create the genesis block and save it as being accepted (We don't just
		// do genesisBlock.Accept() because then it'd look for genesisBlock's
		// non-existent parent)
		genesisID := ids.NewID(hashing.ComputeHash256Array(genesisBytes))
		genesisBlock, err := vm.newCommitBlock(genesisID, 0)
		if err != nil {
			return err
		}
		if err := vm.State.PutBlock(vm.DB, genesisBlock); err != nil {
			return err
		}
		genesisBlock.onAcceptDB = versiondb.New(vm.DB)
		if err := genesisBlock.CommonBlock.Accept(); err != nil {
			return fmt.Errorf("error accepting genesis block: %w", err)
		}

		if err := vm.SetDBInitialized(); err != nil {
			return fmt.Errorf("error while setting db to initialized: %w", err)
		}

		if err := vm.DB.Commit(); err != nil {
			return err
		}
	}

	// Transactions from clients that have not yet been put into blocks
	// and added to consensus
	vm.unissuedProposalTxs = &EventHeap{SortByStartTime: true}

	vm.currentBlocks = make(map[[32]byte]Block)
	vm.timer = timer.NewTimer(func() {
		vm.Ctx.Lock.Lock()
		defer vm.Ctx.Lock.Unlock()

		vm.resetTimer()
	})
	go ctx.Log.RecoverAndPanic(vm.timer.Dispatch)

	if err := vm.initSubnets(); err != nil {
		ctx.Log.Error("failed to initialize Subnets: %s", err)
		return err
	}

	// Create all of the chains that the database says exist
	if err := vm.initBlockchains(); err != nil {
		vm.Ctx.Log.Warn("could not retrieve existing chains from database: %s", err)
		return err
	}

	lastAcceptedID := vm.LastAccepted()
	vm.Ctx.Log.Info("Initializing last accepted block as %s", lastAcceptedID)

	// Build off the most recently accepted block
	vm.SetPreference(lastAcceptedID)

	// Sanity check to make sure the DB is in a valid state
	lastAcceptedIntf, err := vm.getBlock(lastAcceptedID)
	if err != nil {
		vm.Ctx.Log.Error("Error fetching the last accepted block (%s), %s", vm.Preferred(), err)
		return err
	}
	if _, ok := lastAcceptedIntf.(decision); !ok {
		vm.Ctx.Log.Fatal("The last accepted block, %s, must always be a decision block", lastAcceptedID)
		return errInvalidLastAcceptedBlock
	}

	return nil
}

// Queue [tx] to be put into a block
func (vm *VM) issueTx(tx *Tx) error {
	// Initialize the transaction
	if err := tx.Sign(vm.codec, nil); err != nil {
		return err
	}
	switch tx.UnsignedTx.(type) {
	case TimedTx:
		vm.unissuedProposalTxs.Add(tx)
	case UnsignedDecisionTx:
		vm.unissuedDecisionTxs = append(vm.unissuedDecisionTxs, tx)
	case UnsignedAtomicTx:
		vm.unissuedAtomicTxs = append(vm.unissuedAtomicTxs, tx)
	default:
		return errors.New("Could not parse given tx. Provided tx needs to be a ProposalTx, DecisionTx, or AtomicTx")
	}
	vm.resetTimer()
	return nil
}

// Create all chains that exist that this node validates
// Can only be called after initSubnets()
func (vm *VM) initBlockchains() error {
	vm.Ctx.Log.Info("initializing blockchains")
	blockchains, err := vm.getChains(vm.DB) // get blockchains that exist
	if err != nil {
		return err
	}

	for _, chain := range blockchains {
		vm.createChain(chain)
	}
	return nil
}

// Set the node's validator manager to be up to date
func (vm *VM) initSubnets() error {
	vm.Ctx.Log.Info("initializing Subnets")
	subnets, err := vm.getSubnets(vm.DB)
	if err != nil {
		return err
	}

	if err := vm.updateValidators(constants.DefaultSubnetID); err != nil {
		return err
	}

	for _, subnet := range subnets {
		if err := vm.updateValidators(subnet.ID()); err != nil {
			return err
		}
	}

	return nil
}

// Create the blockchain described in [tx], but only if this node is a member of
// the Subnet that validates the chain
func (vm *VM) createChain(tx *Tx) {
	unsignedTx, ok := tx.UnsignedTx.(*UnsignedCreateChainTx)
	if !ok {
		// Invalid tx type
		return
	}
	// The validators that compose the Subnet that validates this chain
	validators, subnetExists := vm.validators.GetValidatorSet(unsignedTx.SubnetID)
	if !subnetExists {
		vm.Ctx.Log.Error("blockchain %s validated by Subnet %s but couldn't get that Subnet. Blockchain not created")
		return
	}
	if vm.stakingEnabled && // Staking is enabled, so nodes might not validate all chains
		!constants.DefaultSubnetID.Equals(unsignedTx.SubnetID) && // All nodes must validate the default subnet
		!validators.Contains(vm.Ctx.NodeID) { // This node doesn't validate this blockchain
		return
	}

	chainParams := chains.ChainParameters{
		ID:          tx.ID(),
		SubnetID:    unsignedTx.SubnetID,
		GenesisData: unsignedTx.GenesisData,
		VMAlias:     unsignedTx.VMID.String(),
	}
	for _, fxID := range unsignedTx.FxIDs {
		chainParams.FxAliases = append(chainParams.FxAliases, fxID.String())
	}
	vm.chainManager.CreateChain(chainParams)
}

// Bootstrapping marks this VM as bootstrapping
func (vm *VM) Bootstrapping() error { vm.bootstrapped = false; return vm.fx.Bootstrapping() }

// Bootstrapped marks this VM as bootstrapped
func (vm *VM) Bootstrapped() error { vm.bootstrapped = true; return vm.fx.Bootstrapped() }

// Shutdown this blockchain
func (vm *VM) Shutdown() error {
	if vm.timer == nil {
		return nil
	}

	// There is a potential deadlock if the timer is about to execute a timeout.
	// So, the lock must be released before stopping the timer.
	vm.Ctx.Lock.Unlock()
	vm.timer.Stop()
	vm.Ctx.Lock.Lock()

	return vm.DB.Close()
}

// BuildBlock builds a block to be added to consensus
func (vm *VM) BuildBlock() (snowman.Block, error) {
	vm.Ctx.Log.Debug("in BuildBlock")
	// TODO: Add PreferredHeight() to core.snowmanVM
	preferredHeight, err := vm.preferredHeight()
	if err != nil {
		return nil, fmt.Errorf("couldn't get preferred block's height: %w", err)
	}

	preferredID := vm.Preferred()

	// If there are pending decision txs, build a block with a batch of them
	if len(vm.unissuedDecisionTxs) > 0 {
		numTxs := BatchSize
		if numTxs > len(vm.unissuedDecisionTxs) {
			numTxs = len(vm.unissuedDecisionTxs)
		}
		var txs []*Tx
		txs, vm.unissuedDecisionTxs = vm.unissuedDecisionTxs[:numTxs], vm.unissuedDecisionTxs[numTxs:]
		blk, err := vm.newStandardBlock(preferredID, preferredHeight+1, txs)
		if err != nil {
			vm.resetTimer()
			return nil, err
		}
		if err := blk.Verify(); err != nil {
			vm.resetTimer()
			return nil, err
		}
		if err := vm.State.PutBlock(vm.DB, blk); err != nil {
			vm.resetTimer()
			return nil, err
		}
		return blk, vm.DB.Commit()
	}

	// If there is a pending atomic tx, build a block with it
	if len(vm.unissuedAtomicTxs) > 0 {
		tx := vm.unissuedAtomicTxs[0]
		vm.unissuedAtomicTxs = vm.unissuedAtomicTxs[1:]
		blk, err := vm.newAtomicBlock(preferredID, preferredHeight+1, *tx)
		if err != nil {
			return nil, err
		}
		if err := blk.Verify(); err != nil {
			vm.resetTimer()
			return nil, err
		}
		if err := vm.State.PutBlock(vm.DB, blk); err != nil {
			return nil, err
		}
		return blk, vm.DB.Commit()
	}

	// Get the preferred block (which we want to build off)
	preferred, err := vm.getBlock(preferredID)
	vm.Ctx.Log.AssertNoError(err)

	// The database if the preferred block were to be accepted
	var db database.Database
	// The preferred block should always be a decision block
	if preferred, ok := preferred.(decision); ok {
		db = preferred.onAccept()
	} else {
		return nil, errInvalidBlockType
	}

	// The chain time if the preferred block were to be committed
	currentChainTimestamp, err := vm.getTimestamp(db)
	if err != nil {
		return nil, err
	}
	if !currentChainTimestamp.Before(maxTime) {
		return nil, errEndOfTime
	}

	// If the chain time would be the time for the next default subnet validator to leave,
	// then we create a block that removes the validator and proposes they receive a validator reward
	currentValidators, err := vm.getCurrentValidators(db, constants.DefaultSubnetID)
	if err != nil {
		return nil, fmt.Errorf("couldn't get validator set: %w", err)
	}
	nextValidatorEndtime := maxTime
	if currentValidators.Len() > 0 {
		nextValidatorEndtime = currentValidators.Peek().UnsignedTx.(TimedTx).EndTime()
	}
	if currentChainTimestamp.Equal(nextValidatorEndtime) {
		stakerTx := currentValidators.Peek()
		rewardValidatorTx, err := vm.newRewardValidatorTx(stakerTx.ID())
		if err != nil {
			return nil, err
		}
		blk, err := vm.newProposalBlock(preferredID, preferredHeight+1, *rewardValidatorTx)
		if err != nil {
			return nil, err
		}
		if err := vm.State.PutBlock(vm.DB, blk); err != nil {
			return nil, err
		}
		return blk, vm.DB.Commit()
	}

	// If local time is >= time of the next validator set change,
	// propose moving the chain time forward
	nextValidatorStartTime := vm.nextValidatorChangeTime(db /*start=*/, true)
	nextValidatorEndTime := vm.nextValidatorChangeTime(db /*start=*/, false)

	nextValidatorSetChangeTime := nextValidatorStartTime
	if nextValidatorEndTime.Before(nextValidatorStartTime) {
		nextValidatorSetChangeTime = nextValidatorEndTime
	}

	localTime := vm.clock.Time()
	if !localTime.Before(nextValidatorSetChangeTime) { // time is at or after the time for the next validator to join/leave
		advanceTimeTx, err := vm.newAdvanceTimeTx(nextValidatorSetChangeTime)
		if err != nil {
			return nil, err
		}
		blk, err := vm.newProposalBlock(preferredID, preferredHeight+1, *advanceTimeTx)
		if err != nil {
			return nil, err
		}
		if err := vm.State.PutBlock(vm.DB, blk); err != nil {
			return nil, err
		}
		return blk, vm.DB.Commit()
	}

	// Propose adding a new validator but only if their start time is in the
	// future relative to local time (plus Delta)
	syncTime := localTime.Add(Delta)
	for vm.unissuedProposalTxs.Len() > 0 {
		tx := vm.unissuedProposalTxs.Remove()
		utx := tx.UnsignedTx.(TimedTx)
		if !syncTime.After(utx.StartTime()) {
			blk, err := vm.newProposalBlock(preferredID, preferredHeight+1, *tx)
			if err != nil {
				return nil, err
			}
			if err := vm.State.PutBlock(vm.DB, blk); err != nil {
				return nil, err
			}
			return blk, vm.DB.Commit()
		}
		vm.Ctx.Log.Debug("dropping tx to add validator because start time too late")
	}

	vm.Ctx.Log.Debug("BuildBlock returning error (no blocks)")
	return nil, errNoPendingBlocks
}

// ParseBlock implements the snowman.ChainVM interface
func (vm *VM) ParseBlock(bytes []byte) (snowman.Block, error) {
	blockInterface, err := vm.unmarshalBlockFunc(bytes)
	if err != nil {
		return nil, errors.New("problem parsing block")
	}
	block, ok := blockInterface.(snowman.Block)
	if !ok { // in practice should never happen because unmarshalBlockFunc returns a snowman.Block
		return nil, errors.New("problem parsing block")
	}
	if block, err := vm.GetBlock(block.ID()); err == nil {
		// If we have seen this block before, return it with the most up-to-date info
		return block, nil
	}
	if err := vm.State.PutBlock(vm.DB, block); err != nil { // Persist the block
		return nil, fmt.Errorf("failed to put block due to %w", err)
	}

	return block, vm.DB.Commit()
}

// GetBlock implements the snowman.ChainVM interface
func (vm *VM) GetBlock(blkID ids.ID) (snowman.Block, error) { return vm.getBlock(blkID) }

func (vm *VM) getBlock(blkID ids.ID) (Block, error) {
	// If block is in memory, return it.
	if blk, exists := vm.currentBlocks[blkID.Key()]; exists {
		return blk, nil
	}
	// Block isn't in memory. If block is in database, return it.
	blkInterface, err := vm.State.GetBlock(vm.DB, blkID)
	if err != nil {
		return nil, err
	}
	if block, ok := blkInterface.(Block); ok {
		return block, nil
	}
	return nil, errors.New("block not found")
}

// SetPreference sets the preferred block to be the one with ID [blkID]
func (vm *VM) SetPreference(blkID ids.ID) {
	if !blkID.Equals(vm.Preferred()) {
		vm.SnowmanVM.SetPreference(blkID)
		vm.resetTimer()
	}
}

// CreateHandlers returns a map where:
// * keys are API endpoint extensions
// * values are API handlers
// See API documentation for more information
func (vm *VM) CreateHandlers() map[string]*common.HTTPHandler {
	// Create a service with name "platform"
	handler, err := vm.SnowmanVM.NewHandler("platform", &Service{vm: vm})
	vm.Ctx.Log.AssertNoError(err)
	return map[string]*common.HTTPHandler{"": handler}
}

// CreateStaticHandlers implements the snowman.ChainVM interface
func (vm *VM) CreateStaticHandlers() map[string]*common.HTTPHandler {
	// Static service's name is platform
	handler, _ := vm.SnowmanVM.NewHandler("platform", &StaticService{})
	return map[string]*common.HTTPHandler{
		"": handler,
	}
}

// Check if there is a block ready to be added to consensus
// If so, notify the consensus engine
func (vm *VM) resetTimer() {
	// If there is a pending transaction, trigger building of a block with that
	// transaction
	if len(vm.unissuedDecisionTxs) > 0 || len(vm.unissuedAtomicTxs) > 0 {
		vm.SnowmanVM.NotifyBlockReady()
		return
	}

	// Get the preferred block
	preferredIntf, err := vm.getBlock(vm.Preferred())
	if err != nil {
		vm.Ctx.Log.Error("Error fetching the preferred block (%s), %s", vm.Preferred(), err)
		return
	}

	// The database if the preferred block were to be committed
	var db database.Database
	// The preferred block should always be a decision block
	if preferred, ok := preferredIntf.(decision); ok {
		db = preferred.onAccept()
	} else {
		vm.Ctx.Log.Error("The preferred block, %s, should always be a decision block", vm.Preferred())
		return
	}

	// The chain time if the preferred block were to be committed
	timestamp, err := vm.getTimestamp(db)
	if err != nil {
		vm.Ctx.Log.Error("could not retrieve timestamp from database")
		return
	}
	if timestamp.Equal(maxTime) {
		vm.Ctx.Log.Error("Program time is suspiciously far in the future. Either this codebase was way more successful than expected, or a critical error has occurred.")
		return
	}

	nextDSValidatorEndTime := vm.nextSubnetValidatorChangeTime(db, constants.DefaultSubnetID, false)
	if timestamp.Equal(nextDSValidatorEndTime) {
		vm.SnowmanVM.NotifyBlockReady() // Should issue a ProposeRewardValidator
		return
	}

	// If local time is >= time of the next change in the validator set,
	// propose moving forward the chain timestamp
	nextValidatorStartTime := vm.nextValidatorChangeTime(db, true)
	nextValidatorEndTime := vm.nextValidatorChangeTime(db, false)

	nextValidatorSetChangeTime := nextValidatorStartTime
	if nextValidatorEndTime.Before(nextValidatorStartTime) {
		nextValidatorSetChangeTime = nextValidatorEndTime
	}

	localTime := vm.clock.Time()
	if !localTime.Before(nextValidatorSetChangeTime) { // time is at or after the time for the next validator to join/leave
		vm.SnowmanVM.NotifyBlockReady() // Should issue a ProposeTimestamp
		return
	}

	syncTime := localTime.Add(Delta)
	for vm.unissuedProposalTxs.Len() > 0 {
		if !syncTime.After(vm.unissuedProposalTxs.Peek().UnsignedTx.(TimedTx).StartTime()) {
			vm.SnowmanVM.NotifyBlockReady() // Should issue a ProposeAddValidator
			return
		}
		// If the tx doesn't meet the synchrony bound, drop it
		vm.unissuedProposalTxs.Remove()
		vm.Ctx.Log.Debug("dropping tx to add validator because its start time has passed")
	}

	waitTime := nextValidatorSetChangeTime.Sub(localTime)
	vm.Ctx.Log.Debug("next scheduled event is at %s (%s in the future)", nextValidatorSetChangeTime, waitTime)

	// Wake up when it's time to add/remove the next validator
	vm.timer.SetTimeoutIn(waitTime)
}

// If [start], returns the time at which the next validator (of any subnet) in the pending set starts validating
// Otherwise, returns the time at which the next validator (of any subnet) stops validating
// If no such validator is found, returns maxTime
func (vm *VM) nextValidatorChangeTime(db database.Database, start bool) time.Time {
	earliest := vm.nextSubnetValidatorChangeTime(db, constants.DefaultSubnetID, start)
	subnets, err := vm.getSubnets(db)
	if err != nil {
		return earliest
	}
	for _, subnet := range subnets {
		t := vm.nextSubnetValidatorChangeTime(db, subnet.ID(), start)
		if t.Before(earliest) {
			earliest = t
		}
	}
	return earliest
}

func (vm *VM) nextSubnetValidatorChangeTime(db database.Database, subnetID ids.ID, start bool) time.Time {
	var validators *EventHeap
	var err error
	if start {
		validators, err = vm.getPendingValidators(db, subnetID)
	} else {
		validators, err = vm.getCurrentValidators(db, subnetID)
	}
	if err != nil {
		vm.Ctx.Log.Error("couldn't get validators of subnet with ID %s: %v", subnetID, err)
		return maxTime
	}
	if validators.Len() == 0 {
		vm.Ctx.Log.Verbo("subnet, %s, has no validators", subnetID)
		return maxTime
	}
	return validators.Timestamp()
}

// Returns:
// 1) The validator set of subnet with ID [subnetID] when timestamp is advanced to [timestamp]
// 2) The pending validator set of subnet with ID [subnetID] when timestamp is advanced to [timestamp]
// 3) The IDs of the validators that start validating [subnetID] between now and [timestamp]
// 4) The IDs of the validators that stop validating [subnetID] between now and [timestamp]
// Note that this method will not remove validators from the current validator set of the default subnet.
// That happens in reward blocks.
func (vm *VM) calculateValidators(db database.Database, timestamp time.Time, subnetID ids.ID) (current,
	pending *EventHeap, started, stopped ids.ShortSet, err error) {
	// remove validators whose end time <= [timestamp]
	current, err = vm.getCurrentValidators(db, subnetID)
	if err != nil {
		return nil, nil, nil, nil, err
	}
	if !subnetID.Equals(constants.DefaultSubnetID) { // validators of default subnet removed in rewardValidatorTxs, not here
		for current.Len() > 0 {
			next := current.Peek().UnsignedTx.(*UnsignedAddNonDefaultSubnetValidatorTx) // current validator with earliest end time
			if timestamp.Before(next.EndTime()) {
				break
			}
			current.Remove()
			stopped.Add(next.Validator.Vdr().ID())
		}
	}
	pending, err = vm.getPendingValidators(db, subnetID)
	if err != nil {
		return nil, nil, nil, nil, err
	}
	for pending.Len() > 0 {
		nextTx := pending.Peek() // pending staker with earliest start time
		switch tx := nextTx.UnsignedTx.(type) {
		case *UnsignedAddDefaultSubnetValidatorTx:
			if timestamp.Before(tx.StartTime()) {
				break
			}
			current.Add(nextTx)
			pending.Remove()
			started.Add(tx.Validator.Vdr().ID())
		case *UnsignedAddNonDefaultSubnetValidatorTx:
			if timestamp.Before(tx.StartTime()) {
				break
			}
			current.Add(nextTx)
			pending.Remove()
			started.Add(tx.Validator.Vdr().ID())
		case *UnsignedAddDefaultSubnetDelegatorTx:
			if timestamp.Before(tx.StartTime()) {
				break
			}
			current.Add(nextTx)
			pending.Remove()
			started.Add(tx.Validator.Vdr().ID())
		default:
			pending.Remove()
		}
	}
	return current, pending, started, stopped, nil
}

func (vm *VM) getValidators(validatorEvents *EventHeap) []validators.Validator {
	vdrMap := make(map[[20]byte]*Validator, validatorEvents.Len())
	for _, event := range validatorEvents.Txs {
		var vdr validators.Validator
		switch tx := event.UnsignedTx.(type) {
		case *UnsignedAddDefaultSubnetValidatorTx:
			vdr = tx.Validator.Vdr()
		case *UnsignedAddDefaultSubnetDelegatorTx:
			vdr = tx.Validator.Vdr()
		case *UnsignedAddNonDefaultSubnetValidatorTx:
			vdr = tx.Validator.Vdr()
		default:
			continue
		}
		vdrID := vdr.ID()
		vdrKey := vdrID.Key()
		validator, exists := vdrMap[vdrKey]
		if !exists {
			validator = &Validator{NodeID: vdrID}
			vdrMap[vdrKey] = validator
		}
		weight, err := safemath.Add64(validator.Wght, vdr.Weight())
		if err != nil {
			weight = math.MaxUint64
		}
		validator.Wght = weight
	}

	vdrList := make([]validators.Validator, len(vdrMap))
	i := 0
	for _, validator := range vdrMap {
		vdrList[i] = validator
		i++
	}
	return vdrList
}

// update the node's validator manager to contain the current validator set of the given Subnet
func (vm *VM) updateValidators(subnetID ids.ID) error {
	validatorSet, subnetInitialized := vm.validators.GetValidatorSet(subnetID)
	if !subnetInitialized { // validator manager doesn't know about this subnet yet
		validatorSet = validators.NewSet()
		vm.validators.PutValidatorSet(subnetID, validatorSet)
	}

	currentValidators, err := vm.getCurrentValidators(vm.DB, subnetID)
	if err != nil {
		return err
	}

	validators := vm.getValidators(currentValidators)
	return validatorSet.Set(validators)
}

// Codec ...
func (vm *VM) Codec() codec.Codec { return vm.codec }

// Clock ...
func (vm *VM) Clock() *timer.Clock { return &vm.clock }

// Logger ...
func (vm *VM) Logger() logging.Logger { return vm.Ctx.Log }

// GetAtomicUTXOs returns imported/exports UTXOs such that at least one of the addresses in [addrs] is referenced.
// Returns at most [limit] UTXOs.
// If [limit] <= 0 or [limit] > maxUTXOsToFetch, it is set to [maxUTXOsToFetch].
// Returns:
// * The fetched of UTXOs
// * true if all there are no more UTXOs in this range to fetch
// * The address associated with the last UTXO fetched
// * The ID of the last UTXO fetched
func (vm *VM) GetAtomicUTXOs(
	chainID ids.ID,
	addrs ids.ShortSet,
	startAddr ids.ShortID,
	startUTXOID ids.ID,
	limit int,
) ([]*avax.UTXO, ids.ShortID, ids.ID, error) {
	if limit <= 0 || limit > maxUTXOsToFetch {
		limit = maxUTXOsToFetch
	}

	addrsList := make([][]byte, addrs.Len())
	for i, addr := range addrs.List() {
		addrsList[i] = addr.Bytes()
	}

	allUTXOBytes, lastAddr, lastUTXO, err := vm.Ctx.SharedMemory.Indexed(
		chainID,
		addrsList,
		startAddr.Bytes(),
		startUTXOID.Bytes(),
		limit,
	)
	if err != nil {
		return nil, ids.ShortID{}, ids.ID{}, fmt.Errorf("error fetching atomic UTXOs: %w", err)
	}

	lastAddrID, err := ids.ToShortID(lastAddr)
	if err != nil {
		lastAddrID = ids.ShortEmpty
	}
	lastUTXOID, err := ids.ToID(lastUTXO)
	if err != nil {
		lastUTXOID = ids.Empty
	}

	utxos := make([]*avax.UTXO, len(allUTXOBytes))
	for i, utxoBytes := range allUTXOBytes {
		utxo := &avax.UTXO{}
		if err := vm.codec.Unmarshal(utxoBytes, utxo); err != nil {
			return nil, ids.ShortID{}, ids.ID{}, fmt.Errorf("error parsing UTXO: %w", err)
		}
		utxos[i] = utxo
	}
	return utxos, lastAddrID, lastUTXOID, nil
}

// ParseLocalAddress takes in an address for this chain and produces the ID
func (vm *VM) ParseLocalAddress(addrStr string) (ids.ShortID, error) {
	chainID, addr, err := vm.ParseAddress(addrStr)
	if err != nil {
		return ids.ShortID{}, err
	}
	if !chainID.Equals(vm.Ctx.ChainID) {
		return ids.ShortID{}, fmt.Errorf("expected chainID to be %q but was %q",
			vm.Ctx.ChainID, chainID)
	}
	return addr, nil
}

// ParseAddress takes in an address and produces the ID of the chain it's for
// the ID of the address
func (vm *VM) ParseAddress(addrStr string) (ids.ID, ids.ShortID, error) {
	chainIDAlias, hrp, addrBytes, err := formatting.ParseAddress(addrStr)
	if err != nil {
		return ids.ID{}, ids.ShortID{}, err
	}

	chainID, err := vm.Ctx.BCLookup.Lookup(chainIDAlias)
	if err != nil {
		return ids.ID{}, ids.ShortID{}, err
	}

	expectedHRP := constants.GetHRP(vm.Ctx.NetworkID)
	if hrp != expectedHRP {
		return ids.ID{}, ids.ShortID{}, fmt.Errorf("expected hrp %q but got %q",
			expectedHRP, hrp)
	}

	addr, err := ids.ToShortID(addrBytes)
	if err != nil {
		return ids.ID{}, ids.ShortID{}, err
	}
	return chainID, addr, nil
}

// FormatLocalAddress takes in a raw address and produces the formatted address
func (vm *VM) FormatLocalAddress(addr ids.ShortID) (string, error) {
	return vm.FormatAddress(vm.Ctx.ChainID, addr)
}

// FormatAddress takes in a chainID and a raw address and produces the formatted
// address
func (vm *VM) FormatAddress(chainID ids.ID, addr ids.ShortID) (string, error) {
	chainIDAlias, err := vm.Ctx.BCLookup.PrimaryAlias(chainID)
	if err != nil {
		return "", err
	}
	hrp := constants.GetHRP(vm.Ctx.NetworkID)
	return formatting.FormatAddress(chainIDAlias, hrp, addr.Bytes())
}<|MERGE_RESOLUTION|>--- conflicted
+++ resolved
@@ -4,11 +4,7 @@
 package platformvm
 
 import (
-<<<<<<< HEAD
-=======
-	"bytes"
 	"container/heap"
->>>>>>> 464fd18d
 	"errors"
 	"fmt"
 	"math"
