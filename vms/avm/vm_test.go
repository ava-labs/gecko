--- conflicted
+++ resolved
@@ -7,11 +7,8 @@
 	"bytes"
 	"testing"
 
-<<<<<<< HEAD
+	"github.com/ava-labs/gecko/api/keystore"
 	"github.com/ava-labs/gecko/chains/atomic"
-=======
-	"github.com/ava-labs/gecko/api/keystore"
->>>>>>> f00cec4c
 	"github.com/ava-labs/gecko/database/memdb"
 	"github.com/ava-labs/gecko/database/prefixdb"
 	"github.com/ava-labs/gecko/ids"
@@ -187,12 +184,8 @@
 
 	issuer := make(chan common.Message, 1)
 	vm := &VM{
-<<<<<<< HEAD
 		ava:      ids.Empty,
 		platform: ids.Empty,
-=======
-		ava: ids.Empty,
->>>>>>> f00cec4c
 	}
 	err := vm.Initialize(
 		ctx,
