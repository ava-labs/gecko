// (c) 2019-2020, Ava Labs, Inc. All rights reserved.
// See the file LICENSE for licensing terms.

package avm

import (
	"bytes"
	"errors"
	"fmt"
	"math"
	"reflect"
	"time"

	"github.com/gorilla/rpc/v2"

	"github.com/ava-labs/avalanchego/cache"
	"github.com/ava-labs/avalanchego/database"
	"github.com/ava-labs/avalanchego/database/versiondb"
	"github.com/ava-labs/avalanchego/ids"
	"github.com/ava-labs/avalanchego/snow"
	"github.com/ava-labs/avalanchego/snow/choices"
	"github.com/ava-labs/avalanchego/snow/consensus/snowstorm"
	"github.com/ava-labs/avalanchego/snow/engine/common"
	"github.com/ava-labs/avalanchego/utils/codec"
	"github.com/ava-labs/avalanchego/utils/constants"
	"github.com/ava-labs/avalanchego/utils/crypto"
	"github.com/ava-labs/avalanchego/utils/formatting"
	"github.com/ava-labs/avalanchego/utils/logging"
	"github.com/ava-labs/avalanchego/utils/timer"
	"github.com/ava-labs/avalanchego/utils/wrappers"
	"github.com/ava-labs/avalanchego/vms/components/avax"
	"github.com/ava-labs/avalanchego/vms/components/verify"
	"github.com/ava-labs/avalanchego/vms/nftfx"
	"github.com/ava-labs/avalanchego/vms/secp256k1fx"

	cjson "github.com/ava-labs/avalanchego/utils/json"
	safemath "github.com/ava-labs/avalanchego/utils/math"
)

const (
	batchTimeout    = time.Second
	batchSize       = 30
	stateCacheSize  = 30000
	idCacheSize     = 30000
	txCacheSize     = 30000
	maxUTXOsToFetch = 1024
)

var (
	errIncompatibleFx            = errors.New("incompatible feature extension")
	errUnknownFx                 = errors.New("unknown feature extension")
	errGenesisAssetMustHaveState = errors.New("genesis asset must have non-empty state")
	errWrongBlockchainID         = errors.New("wrong blockchain ID")
	errBootstrapping             = errors.New("chain is currently bootstrapping")
	errInsufficientFunds         = errors.New("insufficient funds")
)

// VM implements the avalanche.DAGVM interface
type VM struct {
	metrics
	ids.Aliaser

	// Contains information of where this VM is executing
	ctx *snow.Context

	// Key: ID
	// Value: A processing transactions
	processingTxs map[[32]byte]*Tx

	// Used to check local time
	clock timer.Clock

	genesisCodec codec.Codec
	codec        codec.Codec

	pubsub *cjson.PubSubServer

	// State management
	state *prefixedState

	// Set to true once this VM is marked as `Bootstrapped` by the engine
	bootstrapped bool

	// fee that must be burned by every state creating transaction
	creationTxFee uint64
	// fee that must be burned by every non-state creating transaction
	txFee uint64

	// Transaction issuing
	timer        *timer.Timer
	batchTimeout time.Duration
	txs          []snowstorm.Tx
	toEngine     chan<- common.Message

	baseDB database.Database
	db     *versiondb.Database

	typeToFxIndex map[reflect.Type]int
	fxs           []*parsedFx
}

type codecRegistry struct {
	genesisCodec  codec.Codec
	codec         codec.Codec
	index         int
	typeToFxIndex map[reflect.Type]int
}

func (cr *codecRegistry) Skip(amount int) {
	cr.genesisCodec.Skip(amount)
	cr.codec.Skip(amount)
}

func (cr *codecRegistry) RegisterType(val interface{}) error {
	valType := reflect.TypeOf(val)
	cr.typeToFxIndex[valType] = cr.index

	errs := wrappers.Errs{}
	errs.Add(
		cr.genesisCodec.RegisterType(val),
		cr.codec.RegisterType(val),
	)
	return errs.Err
}

func (cr *codecRegistry) SetMaxSize(size int) {
	cr.genesisCodec.SetMaxSize(size)
	cr.codec.SetMaxSize(size)
}

func (cr *codecRegistry) SetMaxSliceLen(size int) {
	cr.genesisCodec.SetMaxSliceLen(size)
	cr.codec.SetMaxSliceLen(size)
}

func (cr *codecRegistry) Marshal(v interface{}) ([]byte, error) {
	return cr.codec.Marshal(v)
}

func (cr *codecRegistry) Unmarshal(b []byte, v interface{}) error {
	return cr.codec.Unmarshal(b, v)
}

/*
 ******************************************************************************
 ******************************** Avalanche API *******************************
 ******************************************************************************
 */

// Initialize implements the avalanche.DAGVM interface
func (vm *VM) Initialize(
	ctx *snow.Context,
	db database.Database,
	genesisBytes []byte,
	toEngine chan<- common.Message,
	fxs []*common.Fx,
) error {
	vm.ctx = ctx
	vm.toEngine = toEngine
	vm.baseDB = db
	vm.db = versiondb.New(db)
	vm.processingTxs = map[[32]byte]*Tx{}
	vm.typeToFxIndex = map[reflect.Type]int{}
	vm.Aliaser.Initialize()

	vm.pubsub = cjson.NewPubSubServer(ctx)
	vm.genesisCodec = codec.New(math.MaxUint32, 1<<20)
	c := codec.NewDefault()

	errs := wrappers.Errs{}
	errs.Add(
		vm.metrics.Initialize(ctx.Namespace, ctx.Metrics),

		vm.pubsub.Register("accepted"),
		vm.pubsub.Register("rejected"),
		vm.pubsub.Register("verified"),

		c.RegisterType(&BaseTx{}),
		c.RegisterType(&CreateAssetTx{}),
		c.RegisterType(&OperationTx{}),
		c.RegisterType(&ImportTx{}),
		c.RegisterType(&ExportTx{}),

		vm.genesisCodec.RegisterType(&BaseTx{}),
		vm.genesisCodec.RegisterType(&CreateAssetTx{}),
		vm.genesisCodec.RegisterType(&OperationTx{}),
		vm.genesisCodec.RegisterType(&ImportTx{}),
		vm.genesisCodec.RegisterType(&ExportTx{}),
	)
	if errs.Errored() {
		return errs.Err
	}

	vm.fxs = make([]*parsedFx, len(fxs))
	for i, fxContainer := range fxs {
		if fxContainer == nil {
			return errIncompatibleFx
		}
		fx, ok := fxContainer.Fx.(Fx)
		if !ok {
			return errIncompatibleFx
		}
		vm.fxs[i] = &parsedFx{
			ID: fxContainer.ID,
			Fx: fx,
		}
		vm.codec = &codecRegistry{
			genesisCodec:  vm.genesisCodec,
			codec:         c,
			index:         i,
			typeToFxIndex: vm.typeToFxIndex,
		}
		if err := fx.Initialize(vm); err != nil {
			return err
		}
	}

	vm.codec = c

	vm.state = &prefixedState{
<<<<<<< HEAD
		state: &state{
			VM: vm,
			State: avax.State{
				Cache: &cache.LRU{Size: stateCacheSize},
				DB:    vm.db,
				Codec: vm.codec,
			}},
=======
		state: &state{State: avax.State{
			Cache:        &cache.LRU{Size: stateCacheSize},
			DB:           vm.db,
			GenesisCodec: vm.genesisCodec,
			Codec:        vm.codec,
		}},
>>>>>>> 54757073

		tx:       &cache.LRU{Size: idCacheSize},
		utxo:     &cache.LRU{Size: idCacheSize},
		txStatus: &cache.LRU{Size: idCacheSize},
	}

	if err := vm.initAliases(genesisBytes); err != nil {
		return err
	}

	if dbStatus, err := vm.state.DBInitialized(); err != nil || dbStatus == choices.Unknown {
		if err := vm.initState(genesisBytes); err != nil {
			return err
		}
	}

	vm.timer = timer.NewTimer(func() {
		ctx.Lock.Lock()
		defer ctx.Lock.Unlock()

		vm.FlushTxs()
	})
	go ctx.Log.RecoverAndPanic(vm.timer.Dispatch)
	vm.batchTimeout = batchTimeout

	return vm.db.Commit()
}

// Bootstrapping is called by the consensus engine when it starts bootstrapping
// this chain
func (vm *VM) Bootstrapping() error {
	vm.metrics.numBootstrappingCalls.Inc()

	for _, fx := range vm.fxs {
		if err := fx.Fx.Bootstrapping(); err != nil {
			return err
		}
	}
	return nil
}

// Bootstrapped is called by the consensus engine when it is done bootstrapping
// this chain
func (vm *VM) Bootstrapped() error {
	vm.metrics.numBootstrappedCalls.Inc()

	for _, fx := range vm.fxs {
		if err := fx.Fx.Bootstrapped(); err != nil {
			return err
		}
	}
	vm.bootstrapped = true
	return nil
}

// Shutdown implements the avalanche.DAGVM interface
func (vm *VM) Shutdown() error {
	if vm.timer == nil {
		return nil
	}

	// There is a potential deadlock if the timer is about to execute a timeout.
	// So, the lock must be released before stopping the timer.
	vm.ctx.Lock.Unlock()
	vm.timer.Stop()
	vm.ctx.Lock.Lock()

	return vm.baseDB.Close()
}

// CreateHandlers implements the avalanche.DAGVM interface
func (vm *VM) CreateHandlers() map[string]*common.HTTPHandler {
	vm.metrics.numCreateHandlersCalls.Inc()

	rpcServer := rpc.NewServer()
	codec := cjson.NewCodec()
	rpcServer.RegisterCodec(codec, "application/json")
	rpcServer.RegisterCodec(codec, "application/json;charset=UTF-8")
	// name this service "avm"
	vm.ctx.Log.AssertNoError(rpcServer.RegisterService(&Service{vm: vm}, "avm"))

	return map[string]*common.HTTPHandler{
		"":        {Handler: rpcServer},
		"/pubsub": {LockOptions: common.NoLock, Handler: vm.pubsub},
	}
}

// CreateStaticHandlers implements the avalanche.DAGVM interface
func (vm *VM) CreateStaticHandlers() map[string]*common.HTTPHandler {
	newServer := rpc.NewServer()
	codec := cjson.NewCodec()
	newServer.RegisterCodec(codec, "application/json")
	newServer.RegisterCodec(codec, "application/json;charset=UTF-8")
	// name this service "avm"
	_ = newServer.RegisterService(&StaticService{}, "avm")
	return map[string]*common.HTTPHandler{
		"": {LockOptions: common.WriteLock, Handler: newServer},
	}
}

// PendingTxs implements the avalanche.DAGVM interface
func (vm *VM) PendingTxs() []snowstorm.Tx {
	vm.metrics.numPendingTxsCalls.Inc()

	vm.timer.Cancel()

	txs := vm.txs
	vm.txs = nil
	return txs
}

// ParseTx implements the avalanche.DAGVM interface
func (vm *VM) ParseTx(b []byte) (snowstorm.Tx, error) {
	vm.metrics.numParseTxCalls.Inc()

	return vm.parseTx(b)
}

// GetTx implements the avalanche.DAGVM interface
func (vm *VM) GetTx(txID ids.ID) (snowstorm.Tx, error) {
	return vm.getTx(txID)
}

func (vm *VM) getTx(txID ids.ID) (*Tx, error) {
	vm.metrics.numGetTxCalls.Inc()

	if tx, ok := vm.processingTxs[txID.Key()]; ok {
		return tx, nil
	}

	tx, err := vm.state.Tx(txID)
	if err != nil {
		return nil, err
	}
	return tx, nil
}

/*
 ******************************************************************************
 ********************************** JSON API **********************************
 ******************************************************************************
 */

// IssueTx attempts to send a transaction to consensus.
// If onDecide is specified, the function will be called when the transaction is
// either accepted or rejected with the appropriate status. This function will
// go out of scope when the transaction is removed from memory.
func (vm *VM) IssueTx(b []byte) (ids.ID, error) {
	if !vm.bootstrapped {
		return ids.ID{}, errBootstrapping
	}
	tx, err := vm.parseTx(b)
	if err != nil {
		return ids.ID{}, err
	}
	if err := tx.verifyWithoutCacheWrites(); err != nil {
		return ids.ID{}, err
	}
	vm.issueTx(tx)
	return tx.ID(), nil
}

// GetAtomicUTXOs returns imported/exports UTXOs such that at least one of the addresses in [addrs] is referenced.
// Returns at most [limit] UTXOs.
// If [limit] <= 0 or [limit] > maxUTXOsToFetch, it is set to [maxUTXOsToFetch].
// Returns:
// * The fetched of UTXOs
// * true if all there are no more UTXOs in this range to fetch
// * The address associated with the last UTXO fetched
// * The ID of the last UTXO fetched
func (vm *VM) GetAtomicUTXOs(
	chainID ids.ID,
	addrs ids.ShortSet,
	startAddr ids.ShortID,
	startUTXOID ids.ID,
	limit int,
) ([]*avax.UTXO, ids.ShortID, ids.ID, error) {
	if limit <= 0 || limit > maxUTXOsToFetch {
		limit = maxUTXOsToFetch
	}

	addrsList := make([][]byte, addrs.Len())
	for i, addr := range addrs.List() {
		addrsList[i] = addr.Bytes()
	}

	allUTXOBytes, lastAddr, lastUTXO, err := vm.ctx.SharedMemory.Indexed(
		chainID,
		addrsList,
		startAddr.Bytes(),
		startUTXOID.Bytes(),
		limit,
	)
	if err != nil {
		return nil, ids.ShortID{}, ids.ID{}, fmt.Errorf("error fetching atomic UTXOs: %w", err)
	}

	lastAddrID, err := ids.ToShortID(lastAddr)
	if err != nil {
		lastAddrID = ids.ShortEmpty
	}
	lastUTXOID, err := ids.ToID(lastUTXO)
	if err != nil {
		lastUTXOID = ids.Empty
	}

	utxos := make([]*avax.UTXO, len(allUTXOBytes))
	for i, utxoBytes := range allUTXOBytes {
		utxo := &avax.UTXO{}
		if err := vm.codec.Unmarshal(utxoBytes, utxo); err != nil {
			return nil, ids.ShortID{}, ids.ID{}, fmt.Errorf("error parsing UTXO: %w", err)
		}
		utxos[i] = utxo
	}
	return utxos, lastAddrID, lastUTXOID, nil
}

// GetUTXOs returns UTXOs such that at least one of the addresses in [addrs] is referenced.
// Returns at most [limit] UTXOs.
// If [limit] <= 0 or [limit] > maxUTXOsToFetch, it is set to [maxUTXOsToFetch].
// Only returns UTXOs associated with addresses >= [startAddr].
// For address [startAddr], only returns UTXOs whose IDs are greater than [startUTXOID].
// Returns:
// * The fetched of UTXOs
// * The address associated with the last UTXO fetched
// * The ID of the last UTXO fetched
func (vm *VM) GetUTXOs(
	addrs ids.ShortSet,
	startAddr ids.ShortID,
	startUTXOID ids.ID,
	limit int,
) ([]*avax.UTXO, ids.ShortID, ids.ID, error) {
	if limit <= 0 || limit > maxUTXOsToFetch {
		limit = maxUTXOsToFetch
	}

	seen := ids.Set{} // IDs of UTXOs already in the list
	utxos := make([]*avax.UTXO, 0, limit)
	lastAddr := ids.ShortEmpty
	lastIndex := ids.Empty
	addrsList := addrs.List()
	ids.SortShortIDs(addrsList)
	for _, addr := range addrsList {
		start := ids.Empty
		if comp := bytes.Compare(addr.Bytes(), startAddr.Bytes()); comp == -1 { // Skip addresses before [startAddr]
			continue
		} else if comp == 0 {
			start = startUTXOID
		}
		utxoIDs, err := vm.state.Funds(addr.Bytes(), start, limit) // Get UTXOs associated with [addr]
		if err != nil {
			return nil, ids.ShortID{}, ids.ID{}, fmt.Errorf("couldn't get UTXOs for address %s", addr)
		}
		for _, utxoID := range utxoIDs {
			if seen.Contains(utxoID) { // Already have this UTXO in the list
				continue
			}
			utxo, err := vm.state.UTXO(utxoID)
			if err != nil {
				return nil, ids.ShortID{}, ids.ID{}, fmt.Errorf("couldn't get UTXO %s: %w", utxoID, err)
			}
			utxos = append(utxos, utxo)
			seen.Add(utxoID)
			lastAddr = addr
			lastIndex = utxoID
			limit--
			if limit <= 0 {
				break // Found [limit] utxos; stop.
			}
		}
	}
	return utxos, lastAddr, lastIndex, nil
}

/*
 ******************************************************************************
 *********************************** Fx API ***********************************
 ******************************************************************************
 */

// Clock returns a reference to the internal clock of this VM
func (vm *VM) Clock() *timer.Clock { return &vm.clock }

// Codec returns a reference to the internal codec of this VM
func (vm *VM) Codec() codec.Codec { return vm.codec }

// Logger returns a reference to the internal logger of this VM
func (vm *VM) Logger() logging.Logger { return vm.ctx.Log }

/*
 ******************************************************************************
 ********************************** Timer API *********************************
 ******************************************************************************
 */

// FlushTxs into consensus
func (vm *VM) FlushTxs() {
	vm.timer.Cancel()
	if len(vm.txs) != 0 {
		select {
		case vm.toEngine <- common.PendingTxs:
		default:
			vm.ctx.Log.Warn("Delaying issuance of transactions due to contention")
			vm.timer.SetTimeoutIn(vm.batchTimeout)
		}
	}
}

/*
 ******************************************************************************
 ********************************** Helpers ***********************************
 ******************************************************************************
 */

func (vm *VM) initAliases(genesisBytes []byte) error {
	genesis := Genesis{}
	if err := vm.genesisCodec.Unmarshal(genesisBytes, &genesis); err != nil {
		return err
	}

	for _, genesisTx := range genesis.Txs {
		if len(genesisTx.Outs) != 0 {
			return errGenesisAssetMustHaveState
		}

		tx := Tx{
			vm:         vm,
			UnsignedTx: &genesisTx.CreateAssetTx,
		}
		if err := tx.SignSECP256K1Fx(vm.genesisCodec, nil); err != nil {
			return err
		}

		txID := tx.ID()
		if err := vm.Alias(txID, genesisTx.Alias); err != nil {
			return err
		}
	}

	return nil
}

func (vm *VM) initState(genesisBytes []byte) error {
	genesis := Genesis{}
	if err := vm.genesisCodec.Unmarshal(genesisBytes, &genesis); err != nil {
		return err
	}

	for _, genesisTx := range genesis.Txs {
		if len(genesisTx.Outs) != 0 {
			return errGenesisAssetMustHaveState
		}

		tx := Tx{
			vm:         vm,
			UnsignedTx: &genesisTx.CreateAssetTx,
		}
		if err := tx.SignSECP256K1Fx(vm.genesisCodec, nil); err != nil {
			return err
		}

		txID := tx.ID()
		vm.ctx.Log.Info("Initializing with AssetID %s", txID)
		if err := vm.SaveTx(&tx); err != nil {
			return err
		}
		if err := vm.state.SetStatus(txID, choices.Accepted); err != nil {
			return err
		}
		for _, utxo := range tx.UTXOs() {
			if err := vm.state.FundUTXO(utxo); err != nil {
				return err
			}
		}
	}

	return vm.state.SetDBInitialized(choices.Processing)
}

// SaveTx persists [tx] to storage.
// [tx] must be type *Tx
func (vm *VM) SaveTx(tx snowstorm.Tx) error {
	txCast, ok := tx.(*Tx)
	if !ok {
		return fmt.Errorf("expected tx to be type *Tx but is %T", tx)
	}
	return vm.state.SetTx(txCast.ID(), txCast)
}

func (vm *VM) parseTx(bytes []byte) (*Tx, error) {
	tx := &Tx{
		vm: vm,
	}
	err := vm.codec.Unmarshal(bytes, tx)
	if err != nil {
		return nil, err
	}
	unsignedBytes, err := vm.codec.Marshal(&tx.UnsignedTx)
	if err != nil {
		return nil, err
	}
	tx.Initialize(unsignedBytes, bytes)

	if err := tx.SyntacticVerify(); err != nil {
		return nil, err
	}

	if tx.Status() == choices.Unknown {
		if err := tx.setStatus(choices.Processing); err != nil { // TODO only set status in disk when accepted
			return nil, err
		}
		return tx, vm.db.Commit()
	}

	return tx, nil
}

func (vm *VM) issueTx(tx snowstorm.Tx) {
	vm.txs = append(vm.txs, tx)
	switch {
	case len(vm.txs) == batchSize:
		vm.FlushTxs()
	case len(vm.txs) == 1:
		vm.timer.SetTimeoutIn(vm.batchTimeout)
	}
}

func (vm *VM) getUTXO(utxoID *avax.UTXOID) (*avax.UTXO, error) {
	inputID := utxoID.InputID()
	utxo, err := vm.state.UTXO(inputID)
	if err == nil {
		return utxo, nil
	}

	inputTx, inputIndex := utxoID.InputSource()
	parent, err := vm.getTx(inputTx)
	if err != nil {
		return nil, fmt.Errorf("couldn't get input transaction %s: %w", inputTx, err)
	}

	parentUTXOs := parent.UTXOs()
	if uint32(len(parentUTXOs)) <= inputIndex || int(inputIndex) < 0 {
		return nil, errInvalidUTXO
	}
	return parentUTXOs[int(inputIndex)], nil
}

func (vm *VM) getFx(val interface{}) (int, error) {
	valType := reflect.TypeOf(val)
	fx, exists := vm.typeToFxIndex[valType]
	if !exists {
		return 0, errUnknownFx
	}
	return fx, nil
}

func (vm *VM) verifyFxUsage(fxID int, assetID ids.ID) bool {
	tx, err := vm.state.Tx(assetID)
	if err != nil || !tx.Status().Fetched() {
		return false
	}
	createAssetTx, ok := tx.UnsignedTx.(*CreateAssetTx)
	if !ok {
		return false
	}
	// TODO: This could be a binary search to improve performance... Or perhaps
	// make a map
	for _, state := range createAssetTx.States {
		if state.FxID == uint32(fxID) {
			return true
		}
	}
	return false
}

func (vm *VM) verifyTransferOfUTXO(tx UnsignedTx, in *avax.TransferableInput, cred verify.Verifiable, utxo *avax.UTXO) error {
	fxIndex, err := vm.getFx(cred)
	if err != nil {
		return err
	}
	fx := vm.fxs[fxIndex].Fx

	utxoAssetID := utxo.AssetID()
	inAssetID := in.AssetID()
	if !utxoAssetID.Equals(inAssetID) {
		return errAssetIDMismatch
	}

	if !vm.verifyFxUsage(fxIndex, inAssetID) {
		return errIncompatibleFx
	}

	return fx.VerifyTransfer(tx, in.In, cred, utxo.Out)
}

func (vm *VM) verifyTransfer(tx UnsignedTx, in *avax.TransferableInput, cred verify.Verifiable) error {
	utxo, err := vm.getUTXO(&in.UTXOID)
	if err != nil {
		return err
	}
	return vm.verifyTransferOfUTXO(tx, in, cred, utxo)
}

func (vm *VM) verifyOperation(tx UnsignedTx, op *Operation, cred verify.Verifiable) error {
	opAssetID := op.AssetID()

	utxos := []interface{}{}
	for _, utxoID := range op.UTXOIDs {
		utxo, err := vm.getUTXO(utxoID)
		if err != nil {
			return err
		}

		utxoAssetID := utxo.AssetID()
		if !utxoAssetID.Equals(opAssetID) {
			return errAssetIDMismatch
		}
		utxos = append(utxos, utxo.Out)
	}

	fxIndex, err := vm.getFx(op.Op)
	if err != nil {
		return err
	}
	fx := vm.fxs[fxIndex].Fx

	if !vm.verifyFxUsage(fxIndex, opAssetID) {
		return errIncompatibleFx
	}
	return fx.VerifyOperation(tx, op.Op, cred, utxos)
}

// LoadUser returns:
// 1) The UTXOs that reference one or more addresses controlled by the given user
// 2) A keychain that contains this user's keys
// If [addrsToUse] has positive length, returns UTXOs that reference one or more
// addresses controlled by the given user that are also in [addrsToUse].
func (vm *VM) LoadUser(
	username string,
	password string,
	addrsToUse ids.ShortSet,
) (
	[]*avax.UTXO,
	*secp256k1fx.Keychain,
	error,
) {
	db, err := vm.ctx.Keystore.GetDatabase(username, password)
	if err != nil {
		return nil, nil, fmt.Errorf("problem retrieving user: %w", err)
	}
	// Drop any potential error closing the database to report the original
	// error
	defer db.Close()

	user := userState{vm: vm}

	// true iff we should only return UTXOs that reference one or more addresses in [addrsToUse]
	filterAddresses := len(addrsToUse) > 0

	// The error is explicitly dropped, as it may just mean that there are no addresses.
	addresses, _ := user.Addresses(db)

	addrs := ids.ShortSet{}
	for _, addr := range addresses {
		if !filterAddresses {
			addrs.Add(addr)
		} else if filterAddresses && addrsToUse.Contains(addr) {
			addrs.Add(addr)
		}
	}
	utxos, _, _, err := vm.GetUTXOs(addrs, ids.ShortEmpty, ids.Empty, -1)
	if err != nil {
		return nil, nil, fmt.Errorf("problem retrieving user's UTXOs: %w", err)
	}

	kc := secp256k1fx.NewKeychain()
	for _, addr := range addrs.List() {
		sk, err := user.Key(db, addr)
		if err != nil {
			return nil, nil, fmt.Errorf("problem retrieving private key: %w", err)
		}
		kc.Add(sk)
	}

	return utxos, kc, db.Close()
}

// Spend ...
func (vm *VM) Spend(
	utxos []*avax.UTXO,
	kc *secp256k1fx.Keychain,
	amounts map[[32]byte]uint64,
) (
	map[[32]byte]uint64,
	[]*avax.TransferableInput,
	[][]*crypto.PrivateKeySECP256K1R,
	error,
) {
	amountsSpent := make(map[[32]byte]uint64, len(amounts))
	time := vm.clock.Unix()

	ins := []*avax.TransferableInput{}
	keys := [][]*crypto.PrivateKeySECP256K1R{}
	for _, utxo := range utxos {
		assetID := utxo.AssetID()
		assetKey := assetID.Key()
		amount := amounts[assetKey]
		amountSpent := amountsSpent[assetKey]

		if amountSpent >= amount {
			// we already have enough inputs allocated to this asset
			continue
		}

		inputIntf, signers, err := kc.Spend(utxo.Out, time)
		if err != nil {
			// this utxo can't be spent with the current keys right now
			continue
		}
		input, ok := inputIntf.(avax.TransferableIn)
		if !ok {
			// this input doesn't have an amount, so I don't care about it here
			continue
		}
		newAmountSpent, err := safemath.Add64(amountSpent, input.Amount())
		if err != nil {
			// there was an error calculating the consumed amount, just error
			return nil, nil, nil, errSpendOverflow
		}
		amountsSpent[assetKey] = newAmountSpent

		// add the new input to the array
		ins = append(ins, &avax.TransferableInput{
			UTXOID: utxo.UTXOID,
			Asset:  avax.Asset{ID: assetID},
			In:     input,
		})
		// add the required keys to the array
		keys = append(keys, signers)
	}

	for asset, amount := range amounts {
		if amountsSpent[asset] < amount {
			return nil, nil, nil, fmt.Errorf("want to spend %d of asset %s but only have %d",
				amount,
				ids.NewID(asset),
				amountsSpent[asset],
			)
		}
	}

	avax.SortTransferableInputsWithSigners(ins, keys)
	return amountsSpent, ins, keys, nil
}

// SpendNFT ...
func (vm *VM) SpendNFT(
	utxos []*avax.UTXO,
	kc *secp256k1fx.Keychain,
	assetID ids.ID,
	groupID uint32,
	to ids.ShortID,
) (
	[]*Operation,
	[][]*crypto.PrivateKeySECP256K1R,
	error,
) {
	time := vm.clock.Unix()

	ops := []*Operation{}
	keys := [][]*crypto.PrivateKeySECP256K1R{}

	for _, utxo := range utxos {
		// makes sure that the variable isn't overwritten with the next iteration
		utxo := utxo

		if len(ops) > 0 {
			// we have already been able to create the operation needed
			break
		}

		if !utxo.AssetID().Equals(assetID) {
			// wrong asset ID
			continue
		}
		out, ok := utxo.Out.(*nftfx.TransferOutput)
		if !ok {
			// wrong output type
			continue
		}
		if out.GroupID != groupID {
			// wrong group id
			continue
		}
		indices, signers, ok := kc.Match(&out.OutputOwners, time)
		if !ok {
			// unable to spend the output
			continue
		}

		// add the new operation to the array
		ops = append(ops, &Operation{
			Asset:   utxo.Asset,
			UTXOIDs: []*avax.UTXOID{&utxo.UTXOID},
			Op: &nftfx.TransferOperation{
				Input: secp256k1fx.Input{
					SigIndices: indices,
				},
				Output: nftfx.TransferOutput{
					GroupID: out.GroupID,
					Payload: out.Payload,
					OutputOwners: secp256k1fx.OutputOwners{
						Threshold: 1,
						Addrs:     []ids.ShortID{to},
					},
				},
			},
		})
		// add the required keys to the array
		keys = append(keys, signers)
	}

	if len(ops) == 0 {
		return nil, nil, errInsufficientFunds
	}

	sortOperationsWithSigners(ops, keys, vm.codec)
	return ops, keys, nil
}

// SpendAll ...
func (vm *VM) SpendAll(
	utxos []*avax.UTXO,
	kc *secp256k1fx.Keychain,
) (
	map[[32]byte]uint64,
	[]*avax.TransferableInput,
	[][]*crypto.PrivateKeySECP256K1R,
	error,
) {
	amountsSpent := make(map[[32]byte]uint64)
	time := vm.clock.Unix()

	ins := []*avax.TransferableInput{}
	keys := [][]*crypto.PrivateKeySECP256K1R{}
	for _, utxo := range utxos {
		assetID := utxo.AssetID()
		assetKey := assetID.Key()
		amountSpent := amountsSpent[assetKey]

		inputIntf, signers, err := kc.Spend(utxo.Out, time)
		if err != nil {
			// this utxo can't be spent with the current keys right now
			continue
		}
		input, ok := inputIntf.(avax.TransferableIn)
		if !ok {
			// this input doesn't have an amount, so I don't care about it here
			continue
		}
		newAmountSpent, err := safemath.Add64(amountSpent, input.Amount())
		if err != nil {
			// there was an error calculating the consumed amount, just error
			return nil, nil, nil, errSpendOverflow
		}
		amountsSpent[assetKey] = newAmountSpent

		// add the new input to the array
		ins = append(ins, &avax.TransferableInput{
			UTXOID: utxo.UTXOID,
			Asset:  avax.Asset{ID: assetID},
			In:     input,
		})
		// add the required keys to the array
		keys = append(keys, signers)
	}

	avax.SortTransferableInputsWithSigners(ins, keys)
	return amountsSpent, ins, keys, nil
}

// Mint ...
func (vm *VM) Mint(
	utxos []*avax.UTXO,
	kc *secp256k1fx.Keychain,
	amounts map[[32]byte]uint64,
	to ids.ShortID,
) (
	[]*Operation,
	[][]*crypto.PrivateKeySECP256K1R,
	error,
) {
	time := vm.clock.Unix()

	ops := []*Operation{}
	keys := [][]*crypto.PrivateKeySECP256K1R{}

	for _, utxo := range utxos {
		// makes sure that the variable isn't overwritten with the next iteration
		utxo := utxo

		assetID := utxo.AssetID()
		assetKey := assetID.Key()
		amount := amounts[assetKey]
		if amount == 0 {
			continue
		}

		out, ok := utxo.Out.(*secp256k1fx.MintOutput)
		if !ok {
			continue
		}

		inIntf, signers, err := kc.Spend(out, time)
		if err != nil {
			continue
		}

		in, ok := inIntf.(*secp256k1fx.Input)
		if !ok {
			continue
		}

		// add the operation to the array
		ops = append(ops, &Operation{
			Asset:   utxo.Asset,
			UTXOIDs: []*avax.UTXOID{&utxo.UTXOID},
			Op: &secp256k1fx.MintOperation{
				MintInput:  *in,
				MintOutput: *out,
				TransferOutput: secp256k1fx.TransferOutput{
					Amt: amount,
					OutputOwners: secp256k1fx.OutputOwners{
						Threshold: 1,
						Addrs:     []ids.ShortID{to},
					},
				},
			},
		})
		// add the required keys to the array
		keys = append(keys, signers)

		// remove the asset from the required amounts to mint
		delete(amounts, assetKey)
	}

	for _, amount := range amounts {
		if amount > 0 {
			return nil, nil, errAddressesCantMintAsset
		}
	}

	sortOperationsWithSigners(ops, keys, vm.codec)
	return ops, keys, nil
}

// MintNFT ...
func (vm *VM) MintNFT(
	utxos []*avax.UTXO,
	kc *secp256k1fx.Keychain,
	assetID ids.ID,
	payload []byte,
	to ids.ShortID,
) (
	[]*Operation,
	[][]*crypto.PrivateKeySECP256K1R,
	error,
) {
	time := vm.clock.Unix()

	ops := []*Operation{}
	keys := [][]*crypto.PrivateKeySECP256K1R{}

	for _, utxo := range utxos {
		// makes sure that the variable isn't overwritten with the next iteration
		utxo := utxo

		if len(ops) > 0 {
			// we have already been able to create the operation needed
			break
		}

		if !utxo.AssetID().Equals(assetID) {
			// wrong asset id
			continue
		}
		out, ok := utxo.Out.(*nftfx.MintOutput)
		if !ok {
			// wrong output type
			continue
		}

		indices, signers, ok := kc.Match(&out.OutputOwners, time)
		if !ok {
			// unable to spend the output
			continue
		}

		// add the operation to the array
		ops = append(ops, &Operation{
			Asset: avax.Asset{ID: assetID},
			UTXOIDs: []*avax.UTXOID{
				&utxo.UTXOID,
			},
			Op: &nftfx.MintOperation{
				MintInput: secp256k1fx.Input{
					SigIndices: indices,
				},
				GroupID: out.GroupID,
				Payload: payload,
				Outputs: []*secp256k1fx.OutputOwners{{
					Threshold: 1,
					Addrs:     []ids.ShortID{to},
				}},
			},
		})
		// add the required keys to the array
		keys = append(keys, signers)
	}

	if len(ops) == 0 {
		return nil, nil, errAddressesCantMintAsset
	}

	sortOperationsWithSigners(ops, keys, vm.codec)
	return ops, keys, nil
}

// ParseLocalAddress takes in an address for this chain and produces the ID
func (vm *VM) ParseLocalAddress(addrStr string) (ids.ShortID, error) {
	chainID, addr, err := vm.ParseAddress(addrStr)
	if err != nil {
		return ids.ShortID{}, err
	}
	if !chainID.Equals(vm.ctx.ChainID) {
		return ids.ShortID{}, fmt.Errorf("expected chainID to be %q but was %q",
			vm.ctx.ChainID, chainID)
	}
	return addr, nil
}

// ParseAddress takes in an address and produces the ID of the chain it's for
// the ID of the address
func (vm *VM) ParseAddress(addrStr string) (ids.ID, ids.ShortID, error) {
	chainIDAlias, hrp, addrBytes, err := formatting.ParseAddress(addrStr)
	if err != nil {
		return ids.ID{}, ids.ShortID{}, err
	}

	chainID, err := vm.ctx.BCLookup.Lookup(chainIDAlias)
	if err != nil {
		return ids.ID{}, ids.ShortID{}, err
	}

	expectedHRP := constants.GetHRP(vm.ctx.NetworkID)
	if hrp != expectedHRP {
		return ids.ID{}, ids.ShortID{}, fmt.Errorf("expected hrp %q but got %q",
			expectedHRP, hrp)
	}

	addr, err := ids.ToShortID(addrBytes)
	if err != nil {
		return ids.ID{}, ids.ShortID{}, err
	}
	return chainID, addr, nil
}

// FormatLocalAddress takes in a raw address and produces the formatted address
func (vm *VM) FormatLocalAddress(addr ids.ShortID) (string, error) {
	return vm.FormatAddress(vm.ctx.ChainID, addr)
}

// FormatAddress takes in a chainID and a raw address and produces the formatted
// address
func (vm *VM) FormatAddress(chainID ids.ID, addr ids.ShortID) (string, error) {
	chainIDAlias, err := vm.ctx.BCLookup.PrimaryAlias(chainID)
	if err != nil {
		return "", err
	}
	hrp := constants.GetHRP(vm.ctx.NetworkID)
	return formatting.FormatAddress(chainIDAlias, hrp, addr.Bytes())
}<|MERGE_RESOLUTION|>--- conflicted
+++ resolved
@@ -218,22 +218,14 @@
 	vm.codec = c
 
 	vm.state = &prefixedState{
-<<<<<<< HEAD
 		state: &state{
 			VM: vm,
 			State: avax.State{
-				Cache: &cache.LRU{Size: stateCacheSize},
-				DB:    vm.db,
-				Codec: vm.codec,
+				Cache:        &cache.LRU{Size: stateCacheSize},
+				DB:           vm.db,
+				GenesisCodec: vm.genesisCodec,
+				Codec:        vm.codec,
 			}},
-=======
-		state: &state{State: avax.State{
-			Cache:        &cache.LRU{Size: stateCacheSize},
-			DB:           vm.db,
-			GenesisCodec: vm.genesisCodec,
-			Codec:        vm.codec,
-		}},
->>>>>>> 54757073
 
 		tx:       &cache.LRU{Size: idCacheSize},
 		utxo:     &cache.LRU{Size: idCacheSize},
@@ -637,7 +629,14 @@
 	}
 	tx.Initialize(unsignedBytes, bytes)
 
-	if err := tx.SyntacticVerify(); err != nil {
+	if err := tx.SyntacticVerify(
+		vm.ctx,
+		vm.codec,
+		vm.ctx.AVAXAssetID,
+		vm.txFee,
+		vm.creationTxFee,
+		len(vm.fxs),
+	); err != nil {
 		return nil, err
 	}
 
@@ -719,7 +718,7 @@
 	utxoAssetID := utxo.AssetID()
 	inAssetID := in.AssetID()
 	if !utxoAssetID.Equals(inAssetID) {
-		return errAssetIDMismatch
+		return fmt.Errorf("utxo asset ID, %s, doesn't match input asset ID, %s", utxoAssetID, inAssetID)
 	}
 
 	if !vm.verifyFxUsage(fxIndex, inAssetID) {
@@ -749,7 +748,7 @@
 
 		utxoAssetID := utxo.AssetID()
 		if !utxoAssetID.Equals(opAssetID) {
-			return errAssetIDMismatch
+			return fmt.Errorf("utxo asset ID, %s, doesn't match op asset ID, %s", utxoAssetID, opAssetID)
 		}
 		utxos = append(utxos, utxo.Out)
 	}
