// (c) 2019-2020, Ava Labs, Inc. All rights reserved.
// See the file LICENSE for licensing terms.

package avm

import (
	"bytes"
	"errors"
	"fmt"
	"reflect"
	"time"

	"github.com/gorilla/rpc/v2"

	"github.com/ava-labs/gecko/cache"
	"github.com/ava-labs/gecko/database"
	"github.com/ava-labs/gecko/database/versiondb"
	"github.com/ava-labs/gecko/ids"
	"github.com/ava-labs/gecko/snow"
	"github.com/ava-labs/gecko/snow/choices"
	"github.com/ava-labs/gecko/snow/consensus/snowstorm"
	"github.com/ava-labs/gecko/snow/engine/common"
	"github.com/ava-labs/gecko/utils/codec"
	"github.com/ava-labs/gecko/utils/constants"
	"github.com/ava-labs/gecko/utils/crypto"
	"github.com/ava-labs/gecko/utils/formatting"
	"github.com/ava-labs/gecko/utils/hashing"
	"github.com/ava-labs/gecko/utils/logging"
	"github.com/ava-labs/gecko/utils/timer"
	"github.com/ava-labs/gecko/utils/wrappers"
	"github.com/ava-labs/gecko/vms/components/ava"
	"github.com/ava-labs/gecko/vms/nftfx"
	"github.com/ava-labs/gecko/vms/secp256k1fx"

	cjson "github.com/ava-labs/gecko/utils/json"
	safemath "github.com/ava-labs/gecko/utils/math"
)

const (
	batchTimeout    = time.Second
	batchSize       = 30
	stateCacheSize  = 30000
	idCacheSize     = 30000
	txCacheSize     = 30000
	addressSep      = "-"
	maxUTXOsToFetch = 1024
)

var (
	errIncompatibleFx            = errors.New("incompatible feature extension")
	errUnknownFx                 = errors.New("unknown feature extension")
	errGenesisAssetMustHaveState = errors.New("genesis asset must have non-empty state")
	errInvalidAddress            = errors.New("invalid address")
	errWrongBlockchainID         = errors.New("wrong blockchain ID")
	errBootstrapping             = errors.New("chain is currently bootstrapping")
)

// VM implements the avalanche.DAGVM interface
type VM struct {
	metrics
	ids.Aliaser

	ava ids.ID

	// Contains information of where this VM is executing
	ctx *snow.Context

	// Used to check local time
	clock timer.Clock

	codec codec.Codec

	pubsub *cjson.PubSubServer

	// State management
	state *prefixedState

	// Set to true once this VM is marked as `Bootstrapped` by the engine
	bootstrapped bool

	// fee that must be burned by every transaction
	txFee uint64

	// Transaction issuing
	timer        *timer.Timer
	batchTimeout time.Duration
	txs          []snowstorm.Tx
	toEngine     chan<- common.Message

	baseDB database.Database
	db     *versiondb.Database

	typeToFxIndex map[reflect.Type]int
	fxs           []*parsedFx
}

type codecRegistry struct {
	index         int
	typeToFxIndex map[reflect.Type]int
	codec         codec.Codec
}

func (cr *codecRegistry) RegisterType(val interface{}) error {
	valType := reflect.TypeOf(val)
	cr.typeToFxIndex[valType] = cr.index
	return cr.codec.RegisterType(val)
}
func (cr *codecRegistry) Marshal(val interface{}) ([]byte, error) { return cr.codec.Marshal(val) }
func (cr *codecRegistry) Unmarshal(b []byte, val interface{}) error {
	return cr.codec.Unmarshal(b, val)
}

/*
 ******************************************************************************
 ******************************** Avalanche API *******************************
 ******************************************************************************
 */

// Initialize implements the avalanche.DAGVM interface
func (vm *VM) Initialize(
	ctx *snow.Context,
	db database.Database,
	genesisBytes []byte,
	toEngine chan<- common.Message,
	fxs []*common.Fx,
) error {
	vm.ctx = ctx
	vm.toEngine = toEngine
	vm.baseDB = db
	vm.db = versiondb.New(db)
	vm.typeToFxIndex = map[reflect.Type]int{}
	vm.Aliaser.Initialize()

	vm.pubsub = cjson.NewPubSubServer(ctx)
	c := codec.NewDefault()

	errs := wrappers.Errs{}
	errs.Add(
		vm.metrics.Initialize(ctx.Namespace, ctx.Metrics),

		vm.pubsub.Register("accepted"),
		vm.pubsub.Register("rejected"),
		vm.pubsub.Register("verified"),

		c.RegisterType(&BaseTx{}),
		c.RegisterType(&CreateAssetTx{}),
		c.RegisterType(&OperationTx{}),
		c.RegisterType(&ImportTx{}),
		c.RegisterType(&ExportTx{}),
	)
	if errs.Errored() {
		return errs.Err
	}

	vm.fxs = make([]*parsedFx, len(fxs))
	for i, fxContainer := range fxs {
		if fxContainer == nil {
			return errIncompatibleFx
		}
		fx, ok := fxContainer.Fx.(Fx)
		if !ok {
			return errIncompatibleFx
		}
		vm.fxs[i] = &parsedFx{
			ID: fxContainer.ID,
			Fx: fx,
		}
		vm.codec = &codecRegistry{
			index:         i,
			typeToFxIndex: vm.typeToFxIndex,
			codec:         c,
		}
		if err := fx.Initialize(vm); err != nil {
			return err
		}
	}

	vm.codec = c

	vm.state = &prefixedState{
		state: &state{State: ava.State{
			Cache: &cache.LRU{Size: stateCacheSize},
			DB:    vm.db,
			Codec: vm.codec,
		}},

		tx:       &cache.LRU{Size: idCacheSize},
		utxo:     &cache.LRU{Size: idCacheSize},
		txStatus: &cache.LRU{Size: idCacheSize},

		uniqueTx: &cache.EvictableLRU{Size: txCacheSize},
	}

	if err := vm.initAliases(genesisBytes); err != nil {
		return err
	}

	if dbStatus, err := vm.state.DBInitialized(); err != nil || dbStatus == choices.Unknown {
		if err := vm.initState(genesisBytes); err != nil {
			return err
		}
	}

	vm.timer = timer.NewTimer(func() {
		ctx.Lock.Lock()
		defer ctx.Lock.Unlock()

		vm.FlushTxs()
	})
	go ctx.Log.RecoverAndPanic(vm.timer.Dispatch)
	vm.batchTimeout = batchTimeout

	return vm.db.Commit()
}

// Bootstrapping is called by the consensus engine when it starts bootstrapping
// this chain
func (vm *VM) Bootstrapping() error {
	vm.metrics.numBootstrappingCalls.Inc()

	for _, fx := range vm.fxs {
		if err := fx.Fx.Bootstrapping(); err != nil {
			return err
		}
	}
	return nil
}

// Bootstrapped is called by the consensus engine when it is done bootstrapping
// this chain
func (vm *VM) Bootstrapped() error {
	vm.metrics.numBootstrappedCalls.Inc()

	for _, fx := range vm.fxs {
		if err := fx.Fx.Bootstrapped(); err != nil {
			return err
		}
	}
	vm.bootstrapped = true
	return nil
}

// Shutdown implements the avalanche.DAGVM interface
func (vm *VM) Shutdown() error {
	if vm.timer == nil {
		return nil
	}

	// There is a potential deadlock if the timer is about to execute a timeout.
	// So, the lock must be released before stopping the timer.
	vm.ctx.Lock.Unlock()
	vm.timer.Stop()
	vm.ctx.Lock.Lock()

	return vm.baseDB.Close()
}

// CreateHandlers implements the avalanche.DAGVM interface
func (vm *VM) CreateHandlers() map[string]*common.HTTPHandler {
	vm.metrics.numCreateHandlersCalls.Inc()

	rpcServer := rpc.NewServer()
	codec := cjson.NewCodec()
	rpcServer.RegisterCodec(codec, "application/json")
	rpcServer.RegisterCodec(codec, "application/json;charset=UTF-8")
	rpcServer.RegisterService(&Service{vm: vm}, "avm") // name this service "avm"

	return map[string]*common.HTTPHandler{
		"":        {Handler: rpcServer},
		"/pubsub": {LockOptions: common.NoLock, Handler: vm.pubsub},
	}
}

// CreateStaticHandlers implements the avalanche.DAGVM interface
func (vm *VM) CreateStaticHandlers() map[string]*common.HTTPHandler {
	newServer := rpc.NewServer()
	codec := cjson.NewCodec()
	newServer.RegisterCodec(codec, "application/json")
	newServer.RegisterCodec(codec, "application/json;charset=UTF-8")
	newServer.RegisterService(&StaticService{}, "avm") // name this service "avm"
	return map[string]*common.HTTPHandler{
		"": {LockOptions: common.WriteLock, Handler: newServer},
	}
}

// PendingTxs implements the avalanche.DAGVM interface
func (vm *VM) PendingTxs() []snowstorm.Tx {
	vm.metrics.numPendingTxsCalls.Inc()

	vm.timer.Cancel()

	txs := vm.txs
	vm.txs = nil
	return txs
}

// ParseTx implements the avalanche.DAGVM interface
func (vm *VM) ParseTx(b []byte) (snowstorm.Tx, error) {
	vm.metrics.numParseTxCalls.Inc()

	return vm.parseTx(b)
}

// GetTx implements the avalanche.DAGVM interface
func (vm *VM) GetTx(txID ids.ID) (snowstorm.Tx, error) {
	vm.metrics.numGetTxCalls.Inc()

	tx := &UniqueTx{
		vm:   vm,
		txID: txID,
	}
	// Verify must be called in the case the that tx was flushed from the unique
	// cache.
	return tx, tx.Verify()
}

/*
 ******************************************************************************
 ********************************** JSON API **********************************
 ******************************************************************************
 */

// IssueTx attempts to send a transaction to consensus.
// If onDecide is specified, the function will be called when the transaction is
// either accepted or rejected with the appropriate status. This function will
// go out of scope when the transaction is removed from memory.
func (vm *VM) IssueTx(b []byte, onDecide func(choices.Status)) (ids.ID, error) {
	if !vm.bootstrapped {
		return ids.ID{}, errBootstrapping
	}
	tx, err := vm.parseTx(b)
	if err != nil {
		return ids.ID{}, err
	}
	if err := tx.Verify(); err != nil {
		return ids.ID{}, err
	}
	vm.issueTx(tx)
	tx.onDecide = onDecide
	return tx.ID(), nil
}

// GetAtomicUTXOs returns imported/exports UTXOs such that at least one of the addresses in [addrs] is referenced.
// Returns at most [limit] UTXOs.
// If [limit] <= 0 or [limit] > maxUTXOsToFetch, it is set to [maxUTXOsToFetch].
// Returns:
// * The fetched of UTXOs
// * true if all there are no more UTXOs in this range to fetch
// * The address associated with the last UTXO fetched
// * The ID of the last UTXO fetched
func (vm *VM) GetAtomicUTXOs(chainID ids.ID, addrs ids.ShortSet, startAddr ids.ShortID, startUtxo ids.ID, limit int) ([]*ava.UTXO, ids.ShortID, ids.ID, error) {
	if limit <= 0 || limit > maxUTXOsToFetch {
		limit = maxUTXOsToFetch
	}
	toFetch := limit

	seen := ids.Set{} // IDs of UTXOs already in the list
	utxos := make([]*ava.UTXO, 0, limit)
	lastAddr := ids.ShortEmpty
	lastIndex := ids.Empty
	addrsList := addrs.List()
	ids.SortShortIDs(addrsList)
	smDB := vm.ctx.SharedMemory.GetDatabase(chainID)
	defer vm.ctx.SharedMemory.ReleaseDatabase(chainID)
	state := ava.NewPrefixedState(smDB, vm.codec)
	for _, addr := range addrs.List() {
		if bytes.Compare(addr.Bytes(), startAddr.Bytes()) < 0 { // Skip addresses before start
			continue
		}
		utxoIDs, _ := state.PlatformFunds(addr.Bytes(), startUtxo, toFetch)
		for _, utxoID := range utxoIDs {
			if seen.Contains(utxoID) { // Already have this UTXO in the list
				continue
			}
			utxo, err := state.PlatformUTXO(utxoID)
			if err != nil {
				return nil, ids.ShortEmpty, ids.Empty, err
			}
			utxos = append(utxos, utxo)
			seen.Add(utxoID)
			lastAddr = addr
			lastIndex = utxoID
			toFetch--
			if toFetch <= 0 { // We fetched enough UTXOs; stop.
				break
			}
		}
	}
	return utxos, lastAddr, lastIndex, nil
}

// GetUTXOs returns UTXOs such that at least one of the addresses in [addrs] is referenced.
// Returns at most [limit] UTXOs.
// If [limit] <= 0 or [limit] > maxUTXOsToFetch, it is set to [maxUTXOsToFetch].
// Only returns UTXOs associated with addresses >= [startAddr].
// For address [startAddr], only returns UTXOs whose IDs are greater than [startUtxoID].
// Returns:
// * The fetched of UTXOs
// * The address associated with the last UTXO fetched
// * The ID of the last UTXO fetched
func (vm *VM) GetUTXOs(addrs ids.ShortSet, startAddr ids.ShortID, startUtxoID ids.ID, limit int) ([]*ava.UTXO, ids.ShortID, ids.ID, error) {
	if limit <= 0 || limit > maxUTXOsToFetch {
		limit = maxUTXOsToFetch
	}
	toFetch := limit

	seen := ids.Set{} // IDs of UTXOs already in the list
	utxos := make([]*ava.UTXO, 0, limit)
	lastAddr := ids.ShortEmpty
	lastIndex := ids.Empty
	addrsList := addrs.List()
	ids.SortShortIDs(addrsList)
	for _, addr := range addrsList {
		start := ids.Empty
		if comp := bytes.Compare(addr.Bytes(), startAddr.Bytes()); comp == -1 { // Skip addresses before [startAddr]
			continue
		} else if comp == 0 {
			start = startUtxoID
		}
		utxoIDs, _ := vm.state.Funds(addr.Bytes(), start, toFetch) // Get UTXOs associated with [addr]
		for _, utxoID := range utxoIDs {
			if seen.Contains(utxoID) { // Already have this UTXO in the list
				continue
			}
			utxo, err := vm.state.UTXO(utxoID)
			if err != nil {
				return nil, ids.ShortEmpty, ids.Empty, err
			}
			utxos = append(utxos, utxo)
			seen.Add(utxoID)
			lastAddr = addr
			lastIndex = utxoID
			toFetch--
			if toFetch <= 0 {
				break // Found [limit] utxos; stop.
			}
		}
	}
	return utxos, lastAddr, lastIndex, nil
}

/*
 ******************************************************************************
 *********************************** Fx API ***********************************
 ******************************************************************************
 */

// Clock returns a reference to the internal clock of this VM
func (vm *VM) Clock() *timer.Clock { return &vm.clock }

// Codec returns a reference to the internal codec of this VM
func (vm *VM) Codec() codec.Codec { return vm.codec }

// Logger returns a reference to the internal logger of this VM
func (vm *VM) Logger() logging.Logger { return vm.ctx.Log }

/*
 ******************************************************************************
 ********************************** Timer API *********************************
 ******************************************************************************
 */

// FlushTxs into consensus
func (vm *VM) FlushTxs() {
	vm.timer.Cancel()
	if len(vm.txs) != 0 {
		select {
		case vm.toEngine <- common.PendingTxs:
		default:
			vm.ctx.Log.Warn("Delaying issuance of transactions due to contention")
			vm.timer.SetTimeoutIn(vm.batchTimeout)
		}
	}
}

/*
 ******************************************************************************
 ********************************** Helpers ***********************************
 ******************************************************************************
 */

func (vm *VM) initAliases(genesisBytes []byte) error {
	genesis := Genesis{}
	if err := vm.codec.Unmarshal(genesisBytes, &genesis); err != nil {
		return err
	}

	for _, genesisTx := range genesis.Txs {
		if len(genesisTx.Outs) != 0 {
			return errGenesisAssetMustHaveState
		}

		tx := Tx{
			UnsignedTx: &genesisTx.CreateAssetTx,
		}
		txBytes, err := vm.codec.Marshal(&tx)
		if err != nil {
			return err
		}
		tx.Initialize(txBytes)

		txID := tx.ID()

		if err = vm.Alias(txID, genesisTx.Alias); err != nil {
			return err
		}
	}

	return nil
}

func (vm *VM) initState(genesisBytes []byte) error {
	genesis := Genesis{}
	if err := vm.codec.Unmarshal(genesisBytes, &genesis); err != nil {
		return err
	}

	for _, genesisTx := range genesis.Txs {
		if len(genesisTx.Outs) != 0 {
			return errGenesisAssetMustHaveState
		}

		tx := Tx{
			UnsignedTx: &genesisTx.CreateAssetTx,
		}
		txBytes, err := vm.codec.Marshal(&tx)
		if err != nil {
			return err
		}
		tx.Initialize(txBytes)

		txID := tx.ID()

		vm.ctx.Log.Info("Initializing with AssetID %s", txID)

		if err := vm.state.SetTx(txID, &tx); err != nil {
			return err
		}
		if err := vm.state.SetStatus(txID, choices.Accepted); err != nil {
			return err
		}
		for _, utxo := range tx.UTXOs() {
			if err := vm.state.FundUTXO(utxo); err != nil {
				return err
			}
		}
	}

	return vm.state.SetDBInitialized(choices.Processing)
}

func (vm *VM) parseTx(b []byte) (*UniqueTx, error) {
	rawTx := &Tx{}
	err := vm.codec.Unmarshal(b, rawTx)
	if err != nil {
		return nil, err
	}
	rawTx.Initialize(b)

	tx := &UniqueTx{
		TxState: &TxState{
			Tx: rawTx,
		},
		vm:   vm,
		txID: rawTx.ID(),
	}
	if err := tx.SyntacticVerify(); err != nil {
		return nil, err
	}

	if tx.Status() == choices.Unknown {
		if err := vm.state.SetTx(tx.ID(), tx.Tx); err != nil {
			return nil, err
		}
		if err := tx.setStatus(choices.Processing); err != nil {
			return nil, err
		}
		return tx, vm.db.Commit()
	}

	return tx, nil
}

func (vm *VM) issueTx(tx snowstorm.Tx) {
	vm.txs = append(vm.txs, tx)
	switch {
	case len(vm.txs) == batchSize:
		vm.FlushTxs()
	case len(vm.txs) == 1:
		vm.timer.SetTimeoutIn(vm.batchTimeout)
	}
}

func (vm *VM) getUTXO(utxoID *ava.UTXOID) (*ava.UTXO, error) {
	inputID := utxoID.InputID()
	utxo, err := vm.state.UTXO(inputID)
	if err == nil {
		return utxo, nil
	}

	inputTx, inputIndex := utxoID.InputSource()
	parent := UniqueTx{
		vm:   vm,
		txID: inputTx,
	}

	if err := parent.Verify(); err != nil {
		return nil, errMissingUTXO
	} else if status := parent.Status(); status.Decided() {
		return nil, errMissingUTXO
	}

	parentUTXOs := parent.UTXOs()
	if uint32(len(parentUTXOs)) <= inputIndex || int(inputIndex) < 0 {
		return nil, errInvalidUTXO
	}
	return parentUTXOs[int(inputIndex)], nil
}

func (vm *VM) getFx(val interface{}) (int, error) {
	valType := reflect.TypeOf(val)
	fx, exists := vm.typeToFxIndex[valType]
	if !exists {
		return 0, errUnknownFx
	}
	return fx, nil
}

func (vm *VM) verifyFxUsage(fxID int, assetID ids.ID) bool {
	tx := &UniqueTx{
		vm:   vm,
		txID: assetID,
	}
	if status := tx.Status(); !status.Fetched() {
		return false
	}
	createAssetTx, ok := tx.UnsignedTx.(*CreateAssetTx)
	if !ok {
		return false
	}
	// TODO: This could be a binary search to improve performance... Or perhaps
	// make a map
	for _, state := range createAssetTx.States {
		if state.FxID == uint32(fxID) {
			return true
		}
	}
	return false
}

<<<<<<< HEAD
// ParseAddress ...
func (vm *VM) ParseAddress(addrStr string) (ids.ShortID, error) {
	if count := strings.Count(addrStr, addressSep); count != 1 {
		return ids.ShortEmpty, errInvalidAddress
	}
	addressParts := strings.SplitN(addrStr, addressSep, 2)
	bcAlias := addressParts[0]
	rawAddr := addressParts[1]
	bcID, err := vm.ctx.BCLookup.Lookup(bcAlias)
	if err != nil {
		bcID, err = ids.FromString(bcAlias)
		if err != nil {
			return ids.ShortEmpty, err
		}
	}
	if !bcID.Equals(vm.ctx.ChainID) {
		return ids.ShortEmpty, errWrongBlockchainID
	}
	cb58 := formatting.CB58{}
	if err := cb58.FromString(rawAddr); err != nil {
		return ids.ShortEmpty, err
	}
	return ids.ToShortID(cb58.Bytes)
=======
// GetHRP returns the Human-Readable-Part of addresses for this VM
func (vm *VM) GetHRP() string {
	networkID := vm.ctx.NetworkID
	hrp := constants.FallbackHRP
	if _, ok := constants.NetworkIDToHRP[networkID]; ok {
		hrp = constants.NetworkIDToHRP[networkID]
	}
	return hrp
}

// ParseAddress takes in an address string and produces bytes for the address
func (vm *VM) ParseAddress(addrStr string) ([]byte, error) {
	hrp := vm.GetHRP()

	chainPrefixes := []string{vm.ctx.ChainID.String()}
	if alias, err := vm.ctx.BCLookup.PrimaryAlias(vm.ctx.ChainID); err == nil {
		chainPrefixes = append(chainPrefixes, alias)
	}
	addr, err := formatting.ParseAddress(addrStr, chainPrefixes, addressSep, hrp)
	if err != nil {
		return nil, err
	}
	return addr, nil
>>>>>>> fea991b2
}

// FormatAddress takes in a 20-byte slice and produces a string for an address
func (vm *VM) FormatAddress(b []byte) (string, error) {
	hrp := vm.GetHRP()

	chainPrefix := vm.ctx.ChainID.String()
	if alias, err := vm.ctx.BCLookup.PrimaryAlias(vm.ctx.ChainID); err == nil {
		chainPrefix = alias
	}
	addrstr, err := formatting.FormatAddress(b, chainPrefix, addressSep, hrp)
	if err != nil {
		return "", err
	}
	return addrstr, nil
}

// LoadUser ...
func (vm *VM) LoadUser(
	username string,
	password string,
) (
	[]*ava.UTXO,
	*secp256k1fx.Keychain,
	error,
) {
	db, err := vm.ctx.Keystore.GetDatabase(username, password)
	if err != nil {
		return nil, nil, fmt.Errorf("problem retrieving user: %w", err)
	}

	user := userState{vm: vm}

	// The error is explicitly dropped, as it may just mean that there are no addresses.
	addresses, _ := user.Addresses(db)

	addrs := ids.ShortSet{}
	for _, addr := range addresses {
		addrs.Add(addr)
	}
	utxos, _, _, err := vm.GetUTXOs(addrs, ids.ShortEmpty, ids.Empty, -1)
	if err != nil {
		return nil, nil, fmt.Errorf("problem retrieving user's UTXOs: %w", err)
	}

	kc := secp256k1fx.NewKeychain()
	for _, addr := range addresses {
		sk, err := user.Key(db, addr)
		if err != nil {
			return nil, nil, fmt.Errorf("problem retrieving private key: %w", err)
		}
		kc.Add(sk)
	}

	return utxos, kc, nil
}

// Spend ...
func (vm *VM) Spend(
	utxos []*ava.UTXO,
	kc *secp256k1fx.Keychain,
	amounts map[[32]byte]uint64,
) (
	map[[32]byte]uint64,
	[]*ava.TransferableInput,
	[][]*crypto.PrivateKeySECP256K1R,
	error,
) {
	amountsSpent := make(map[[32]byte]uint64, len(amounts))
	time := vm.clock.Unix()

	ins := []*ava.TransferableInput{}
	keys := [][]*crypto.PrivateKeySECP256K1R{}
	for _, utxo := range utxos {
		assetID := utxo.AssetID()
		assetKey := assetID.Key()
		amount := amounts[assetKey]
		amountSpent := amountsSpent[assetKey]

		if amountSpent >= amount {
			// we already have enough inputs allocated to this asset
			continue
		}

		inputIntf, signers, err := kc.Spend(utxo.Out, time)
		if err != nil {
			// this utxo can't be spent with the current keys right now
			continue
		}
		input, ok := inputIntf.(ava.TransferableIn)
		if !ok {
			// this input doesn't have an amount, so I don't care about it here
			continue
		}
		newAmountSpent, err := safemath.Add64(amountSpent, input.Amount())
		if err != nil {
			// there was an error calculating the consumed amount, just error
			return nil, nil, nil, errSpendOverflow
		}
		amountsSpent[assetKey] = newAmountSpent

		// add the new input to the array
		ins = append(ins, &ava.TransferableInput{
			UTXOID: utxo.UTXOID,
			Asset:  ava.Asset{ID: assetID},
			In:     input,
		})
		// add the required keys to the array
		keys = append(keys, signers)
	}

	for asset, amount := range amounts {
		if amountsSpent[asset] < amount {
			return nil, nil, nil, errInsufficientFunds
		}
	}

	ava.SortTransferableInputsWithSigners(ins, keys)
	return amountsSpent, ins, keys, nil
}

// SpendNFT ...
func (vm *VM) SpendNFT(
	utxos []*ava.UTXO,
	kc *secp256k1fx.Keychain,
	assetID ids.ID,
	groupID uint32,
	to ids.ShortID,
) (
	[]*Operation,
	[][]*crypto.PrivateKeySECP256K1R,
	error,
) {
	time := vm.clock.Unix()

	ops := []*Operation{}
	keys := [][]*crypto.PrivateKeySECP256K1R{}

	for _, utxo := range utxos {
		// makes sure that the variable isn't overwritten with the next iteration
		utxo := utxo

		if len(ops) > 0 {
			// we have already been able to create the operation needed
			break
		}

		if !utxo.AssetID().Equals(assetID) {
			// wrong asset ID
			continue
		}
		out, ok := utxo.Out.(*nftfx.TransferOutput)
		if !ok {
			// wrong output type
			continue
		}
		if out.GroupID != groupID {
			// wrong group id
			continue
		}
		indices, signers, ok := kc.Match(&out.OutputOwners, time)
		if !ok {
			// unable to spend the output
			continue
		}

		// add the new operation to the array
		ops = append(ops, &Operation{
			Asset:   utxo.Asset,
			UTXOIDs: []*ava.UTXOID{&utxo.UTXOID},
			Op: &nftfx.TransferOperation{
				Input: secp256k1fx.Input{
					SigIndices: indices,
				},
				Output: nftfx.TransferOutput{
					GroupID: out.GroupID,
					Payload: out.Payload,
					OutputOwners: secp256k1fx.OutputOwners{
						Threshold: 1,
						Addrs:     []ids.ShortID{to},
					},
				},
			},
		})
		// add the required keys to the array
		keys = append(keys, signers)
	}

	if len(ops) == 0 {
		return nil, nil, errInsufficientFunds
	}

	sortOperationsWithSigners(ops, keys, vm.codec)
	return ops, keys, nil
}

// SpendAll ...
func (vm *VM) SpendAll(
	utxos []*ava.UTXO,
	kc *secp256k1fx.Keychain,
) (
	map[[32]byte]uint64,
	[]*ava.TransferableInput,
	[][]*crypto.PrivateKeySECP256K1R,
	error,
) {
	amountsSpent := make(map[[32]byte]uint64)
	time := vm.clock.Unix()

	ins := []*ava.TransferableInput{}
	keys := [][]*crypto.PrivateKeySECP256K1R{}
	for _, utxo := range utxos {
		assetID := utxo.AssetID()
		assetKey := assetID.Key()
		amountSpent := amountsSpent[assetKey]

		inputIntf, signers, err := kc.Spend(utxo.Out, time)
		if err != nil {
			// this utxo can't be spent with the current keys right now
			continue
		}
		input, ok := inputIntf.(ava.TransferableIn)
		if !ok {
			// this input doesn't have an amount, so I don't care about it here
			continue
		}
		newAmountSpent, err := safemath.Add64(amountSpent, input.Amount())
		if err != nil {
			// there was an error calculating the consumed amount, just error
			return nil, nil, nil, errSpendOverflow
		}
		amountsSpent[assetKey] = newAmountSpent

		// add the new input to the array
		ins = append(ins, &ava.TransferableInput{
			UTXOID: utxo.UTXOID,
			Asset:  ava.Asset{ID: assetID},
			In:     input,
		})
		// add the required keys to the array
		keys = append(keys, signers)
	}

	ava.SortTransferableInputsWithSigners(ins, keys)
	return amountsSpent, ins, keys, nil
}

// Mint ...
func (vm *VM) Mint(
	utxos []*ava.UTXO,
	kc *secp256k1fx.Keychain,
	amounts map[[32]byte]uint64,
	to ids.ShortID,
) (
	[]*Operation,
	[][]*crypto.PrivateKeySECP256K1R,
	error,
) {
	time := vm.clock.Unix()

	ops := []*Operation{}
	keys := [][]*crypto.PrivateKeySECP256K1R{}

	for _, utxo := range utxos {
		// makes sure that the variable isn't overwritten with the next iteration
		utxo := utxo

		assetID := utxo.AssetID()
		assetKey := assetID.Key()
		amount := amounts[assetKey]
		if amount == 0 {
			continue
		}

		out, ok := utxo.Out.(*secp256k1fx.MintOutput)
		if !ok {
			continue
		}

		inIntf, signers, err := kc.Spend(out, time)
		if err != nil {
			continue
		}

		in, ok := inIntf.(*secp256k1fx.Input)
		if !ok {
			continue
		}

		// add the operation to the array
		ops = append(ops, &Operation{
			Asset:   utxo.Asset,
			UTXOIDs: []*ava.UTXOID{&utxo.UTXOID},
			Op: &secp256k1fx.MintOperation{
				MintInput:  *in,
				MintOutput: *out,
				TransferOutput: secp256k1fx.TransferOutput{
					Amt: amount,
					OutputOwners: secp256k1fx.OutputOwners{
						Threshold: 1,
						Addrs:     []ids.ShortID{to},
					},
				},
			},
		})
		// add the required keys to the array
		keys = append(keys, signers)

		// remove the asset from the required amounts to mint
		delete(amounts, assetKey)
	}

	for _, amount := range amounts {
		if amount > 0 {
			return nil, nil, errAddressesCantMintAsset
		}
	}

	sortOperationsWithSigners(ops, keys, vm.codec)
	return ops, keys, nil
}

// MintNFT ...
func (vm *VM) MintNFT(
	utxos []*ava.UTXO,
	kc *secp256k1fx.Keychain,
	assetID ids.ID,
	payload []byte,
	to ids.ShortID,
) (
	[]*Operation,
	[][]*crypto.PrivateKeySECP256K1R,
	error,
) {
	time := vm.clock.Unix()

	ops := []*Operation{}
	keys := [][]*crypto.PrivateKeySECP256K1R{}

	for _, utxo := range utxos {
		// makes sure that the variable isn't overwritten with the next iteration
		utxo := utxo

		if len(ops) > 0 {
			// we have already been able to create the operation needed
			break
		}

		if !utxo.AssetID().Equals(assetID) {
			// wrong asset id
			continue
		}
		out, ok := utxo.Out.(*nftfx.MintOutput)
		if !ok {
			// wrong output type
			continue
		}

		indices, signers, ok := kc.Match(&out.OutputOwners, time)
		if !ok {
			// unable to spend the output
			continue
		}

		// add the operation to the array
		ops = append(ops, &Operation{
			Asset: ava.Asset{ID: assetID},
			UTXOIDs: []*ava.UTXOID{
				&utxo.UTXOID,
			},
			Op: &nftfx.MintOperation{
				MintInput: secp256k1fx.Input{
					SigIndices: indices,
				},
				GroupID: out.GroupID,
				Payload: payload,
				Outputs: []*secp256k1fx.OutputOwners{&secp256k1fx.OutputOwners{
					Threshold: 1,
					Addrs:     []ids.ShortID{to},
				}},
			},
		})
		// add the required keys to the array
		keys = append(keys, signers)
	}

	if len(ops) == 0 {
		return nil, nil, errAddressesCantMintAsset
	}

	sortOperationsWithSigners(ops, keys, vm.codec)
	return ops, keys, nil
}

// SignSECP256K1Fx ...
func (vm *VM) SignSECP256K1Fx(tx *Tx, keys [][]*crypto.PrivateKeySECP256K1R) error {
	unsignedBytes, err := vm.codec.Marshal(&tx.UnsignedTx)
	if err != nil {
		return fmt.Errorf("problem creating transaction: %w", err)
	}
	hash := hashing.ComputeHash256(unsignedBytes)

	for _, credKeys := range keys {
		cred := &secp256k1fx.Credential{}
		for _, key := range credKeys {
			sig, err := key.SignHash(hash)
			if err != nil {
				return fmt.Errorf("problem creating transaction: %w", err)
			}
			fixedSig := [crypto.SECP256K1RSigLen]byte{}
			copy(fixedSig[:], sig)

			cred.Sigs = append(cred.Sigs, fixedSig)
		}
		tx.Creds = append(tx.Creds, cred)
	}

	b, err := vm.codec.Marshal(tx)
	if err != nil {
		return fmt.Errorf("problem creating transaction: %w", err)
	}
	tx.Initialize(b)
	return nil
}

// SignNFTFx ...
func (vm *VM) SignNFTFx(tx *Tx, keys [][]*crypto.PrivateKeySECP256K1R) error {
	unsignedBytes, err := vm.codec.Marshal(&tx.UnsignedTx)
	if err != nil {
		return fmt.Errorf("problem creating transaction: %w", err)
	}
	hash := hashing.ComputeHash256(unsignedBytes)

	for _, credKeys := range keys {
		cred := &nftfx.Credential{}
		for _, key := range credKeys {
			sig, err := key.SignHash(hash)
			if err != nil {
				return fmt.Errorf("problem creating transaction: %w", err)
			}
			fixedSig := [crypto.SECP256K1RSigLen]byte{}
			copy(fixedSig[:], sig)

			cred.Sigs = append(cred.Sigs, fixedSig)
		}
		tx.Creds = append(tx.Creds, cred)
	}

	b, err := vm.codec.Marshal(tx)
	if err != nil {
		return fmt.Errorf("problem creating transaction: %w", err)
	}
	tx.Initialize(b)
	return nil
}<|MERGE_RESOLUTION|>--- conflicted
+++ resolved
@@ -348,11 +348,16 @@
 // * true if all there are no more UTXOs in this range to fetch
 // * The address associated with the last UTXO fetched
 // * The ID of the last UTXO fetched
-func (vm *VM) GetAtomicUTXOs(chainID ids.ID, addrs ids.ShortSet, startAddr ids.ShortID, startUtxo ids.ID, limit int) ([]*ava.UTXO, ids.ShortID, ids.ID, error) {
+func (vm *VM) GetAtomicUTXOs(
+	chainID ids.ID,
+	addrs ids.ShortSet,
+	startAddr ids.ShortID,
+	startUTXOID ids.ID,
+	limit int,
+) ([]*ava.UTXO, ids.ShortID, ids.ID, error) {
 	if limit <= 0 || limit > maxUTXOsToFetch {
 		limit = maxUTXOsToFetch
 	}
-	toFetch := limit
 
 	seen := ids.Set{} // IDs of UTXOs already in the list
 	utxos := make([]*ava.UTXO, 0, limit)
@@ -367,7 +372,10 @@
 		if bytes.Compare(addr.Bytes(), startAddr.Bytes()) < 0 { // Skip addresses before start
 			continue
 		}
-		utxoIDs, _ := state.PlatformFunds(addr.Bytes(), startUtxo, toFetch)
+		utxoIDs, err := state.PlatformFunds(addr.Bytes(), startUTXOID, limit)
+		if err != nil {
+			return nil, ids.ShortID{}, ids.ID{}, fmt.Errorf("couldn't get UTXOs for address %s", addr)
+		}
 		for _, utxoID := range utxoIDs {
 			if seen.Contains(utxoID) { // Already have this UTXO in the list
 				continue
@@ -380,8 +388,8 @@
 			seen.Add(utxoID)
 			lastAddr = addr
 			lastIndex = utxoID
-			toFetch--
-			if toFetch <= 0 { // We fetched enough UTXOs; stop.
+			limit--
+			if limit <= 0 { // We fetched enough UTXOs; stop.
 				break
 			}
 		}
@@ -398,11 +406,15 @@
 // * The fetched of UTXOs
 // * The address associated with the last UTXO fetched
 // * The ID of the last UTXO fetched
-func (vm *VM) GetUTXOs(addrs ids.ShortSet, startAddr ids.ShortID, startUtxoID ids.ID, limit int) ([]*ava.UTXO, ids.ShortID, ids.ID, error) {
+func (vm *VM) GetUTXOs(
+	addrs ids.ShortSet,
+	startAddr ids.ShortID,
+	startUTXOID ids.ID,
+	limit int,
+) ([]*ava.UTXO, ids.ShortID, ids.ID, error) {
 	if limit <= 0 || limit > maxUTXOsToFetch {
 		limit = maxUTXOsToFetch
 	}
-	toFetch := limit
 
 	seen := ids.Set{} // IDs of UTXOs already in the list
 	utxos := make([]*ava.UTXO, 0, limit)
@@ -415,23 +427,26 @@
 		if comp := bytes.Compare(addr.Bytes(), startAddr.Bytes()); comp == -1 { // Skip addresses before [startAddr]
 			continue
 		} else if comp == 0 {
-			start = startUtxoID
-		}
-		utxoIDs, _ := vm.state.Funds(addr.Bytes(), start, toFetch) // Get UTXOs associated with [addr]
+			start = startUTXOID
+		}
+		utxoIDs, err := vm.state.Funds(addr.Bytes(), start, limit) // Get UTXOs associated with [addr]
+		if err != nil {
+			return nil, ids.ShortID{}, ids.ID{}, fmt.Errorf("couldn't get UTXOs for address %s", addr)
+		}
 		for _, utxoID := range utxoIDs {
 			if seen.Contains(utxoID) { // Already have this UTXO in the list
 				continue
 			}
 			utxo, err := vm.state.UTXO(utxoID)
 			if err != nil {
-				return nil, ids.ShortEmpty, ids.Empty, err
+				return nil, ids.ShortID{}, ids.ID{}, fmt.Errorf("couldn't get UTXO %s: %w", utxoID, err)
 			}
 			utxos = append(utxos, utxo)
 			seen.Add(utxoID)
 			lastAddr = addr
 			lastIndex = utxoID
-			toFetch--
-			if toFetch <= 0 {
+			limit--
+			if limit <= 0 {
 				break // Found [limit] utxos; stop.
 			}
 		}
@@ -646,72 +661,6 @@
 		}
 	}
 	return false
-}
-
-<<<<<<< HEAD
-// ParseAddress ...
-func (vm *VM) ParseAddress(addrStr string) (ids.ShortID, error) {
-	if count := strings.Count(addrStr, addressSep); count != 1 {
-		return ids.ShortEmpty, errInvalidAddress
-	}
-	addressParts := strings.SplitN(addrStr, addressSep, 2)
-	bcAlias := addressParts[0]
-	rawAddr := addressParts[1]
-	bcID, err := vm.ctx.BCLookup.Lookup(bcAlias)
-	if err != nil {
-		bcID, err = ids.FromString(bcAlias)
-		if err != nil {
-			return ids.ShortEmpty, err
-		}
-	}
-	if !bcID.Equals(vm.ctx.ChainID) {
-		return ids.ShortEmpty, errWrongBlockchainID
-	}
-	cb58 := formatting.CB58{}
-	if err := cb58.FromString(rawAddr); err != nil {
-		return ids.ShortEmpty, err
-	}
-	return ids.ToShortID(cb58.Bytes)
-=======
-// GetHRP returns the Human-Readable-Part of addresses for this VM
-func (vm *VM) GetHRP() string {
-	networkID := vm.ctx.NetworkID
-	hrp := constants.FallbackHRP
-	if _, ok := constants.NetworkIDToHRP[networkID]; ok {
-		hrp = constants.NetworkIDToHRP[networkID]
-	}
-	return hrp
-}
-
-// ParseAddress takes in an address string and produces bytes for the address
-func (vm *VM) ParseAddress(addrStr string) ([]byte, error) {
-	hrp := vm.GetHRP()
-
-	chainPrefixes := []string{vm.ctx.ChainID.String()}
-	if alias, err := vm.ctx.BCLookup.PrimaryAlias(vm.ctx.ChainID); err == nil {
-		chainPrefixes = append(chainPrefixes, alias)
-	}
-	addr, err := formatting.ParseAddress(addrStr, chainPrefixes, addressSep, hrp)
-	if err != nil {
-		return nil, err
-	}
-	return addr, nil
->>>>>>> fea991b2
-}
-
-// FormatAddress takes in a 20-byte slice and produces a string for an address
-func (vm *VM) FormatAddress(b []byte) (string, error) {
-	hrp := vm.GetHRP()
-
-	chainPrefix := vm.ctx.ChainID.String()
-	if alias, err := vm.ctx.BCLookup.PrimaryAlias(vm.ctx.ChainID); err == nil {
-		chainPrefix = alias
-	}
-	addrstr, err := formatting.FormatAddress(b, chainPrefix, addressSep, hrp)
-	if err != nil {
-		return "", err
-	}
-	return addrstr, nil
 }
 
 // LoadUser ...
@@ -1151,4 +1100,59 @@
 	}
 	tx.Initialize(b)
 	return nil
+}
+
+// ParseLocalAddress takes in an address for this chain and produces the ID
+func (vm *VM) ParseLocalAddress(addrStr string) (ids.ShortID, error) {
+	chainID, addr, err := vm.ParseAddress(addrStr)
+	if err != nil {
+		return ids.ShortID{}, err
+	}
+	if !chainID.Equals(vm.ctx.ChainID) {
+		return ids.ShortID{}, fmt.Errorf("expected chainID to be %q but was %q",
+			vm.ctx.ChainID, chainID)
+	}
+	return addr, nil
+}
+
+// ParseAddress takes in an address and produces the ID of the chain it's for
+// the ID of the address
+func (vm *VM) ParseAddress(addrStr string) (ids.ID, ids.ShortID, error) {
+	chainIDAlias, hrp, addrBytes, err := formatting.ParseAddress(addrStr)
+	if err != nil {
+		return ids.ID{}, ids.ShortID{}, err
+	}
+
+	chainID, err := vm.ctx.BCLookup.Lookup(chainIDAlias)
+	if err != nil {
+		return ids.ID{}, ids.ShortID{}, err
+	}
+
+	expectedHRP := constants.GetHRP(vm.ctx.NetworkID)
+	if hrp != expectedHRP {
+		return ids.ID{}, ids.ShortID{}, fmt.Errorf("expected hrp %q but got %q",
+			expectedHRP, hrp)
+	}
+
+	addr, err := ids.ToShortID(addrBytes)
+	if err != nil {
+		return ids.ID{}, ids.ShortID{}, err
+	}
+	return chainID, addr, nil
+}
+
+// FormatLocalAddress takes in a raw address and produces the formatted address
+func (vm *VM) FormatLocalAddress(addr ids.ShortID) (string, error) {
+	return vm.FormatAddress(vm.ctx.ChainID, addr)
+}
+
+// FormatAddress takes in a chainID and a raw address and produces the formatted
+// address
+func (vm *VM) FormatAddress(chainID ids.ID, addr ids.ShortID) (string, error) {
+	chainIDAlias, err := vm.ctx.BCLookup.PrimaryAlias(chainID)
+	if err != nil {
+		return "", err
+	}
+	hrp := constants.GetHRP(vm.ctx.NetworkID)
+	return formatting.FormatAddress(chainIDAlias, hrp, addr.Bytes())
 }